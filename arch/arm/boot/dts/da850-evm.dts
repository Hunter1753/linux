/*
 * Device Tree for DA850 EVM board
 *
 * Copyright (C) 2012 Texas Instruments Incorporated - http://www.ti.com/
 *
 * This program is free software; you can redistribute  it and/or modify it
 * under  the terms of  the GNU General  Public License as published by the
 * Free Software Foundation, version 2.
 */
/dts-v1/;
#include "da850.dtsi"

/ {
	compatible = "ti,da850-evm", "ti,da850";
	model = "DA850/AM1808/OMAP-L138 EVM";

	soc@1c00000 {
		pmx_core: pinmux@14120 {
			status = "okay";

			mcasp0_pins: pinmux_mcasp0_pins {
				pinctrl-single,bits = <
					/*
					 * AHCLKX, ACLKX, AFSX, AHCLKR, ACLKR,
					 * AFSR, AMUTE
					 */
					0x00 0x11111111 0xffffffff
					/* AXR11, AXR12 */
					0x04 0x00011000 0x000ff000
				>;
			};
			nand_pins: nand_pins {
				pinctrl-single,bits = <
					/* EMA_WAIT[0], EMA_OE, EMA_WE, EMA_CS[4], EMA_CS[3] */
					0x1c 0x10110110  0xf0ff0ff0
					/*
					 * EMA_D[0], EMA_D[1], EMA_D[2],
					 * EMA_D[3], EMA_D[4], EMA_D[5],
					 * EMA_D[6], EMA_D[7]
					 */
					0x24 0x11111111  0xffffffff
					/* EMA_A[1], EMA_A[2] */
					0x30 0x01100000  0x0ff00000
				>;
			};
		};
		serial0: serial@42000 {
			status = "okay";
		};
		serial1: serial@10c000 {
			status = "okay";
		};
		serial2: serial@10d000 {
			status = "okay";
		};
		rtc0: rtc@23000 {
			status = "okay";
		};
		i2c0: i2c@22000 {
			status = "okay";
			clock-frequency = <100000>;
			pinctrl-names = "default";
			pinctrl-0 = <&i2c0_pins>;

			tps: tps@48 {
				reg = <0x48>;
			};
			tlv320aic3106: tlv320aic3106@18 {
				#sound-dai-cells = <0>;
				compatible = "ti,tlv320aic3106";
				reg = <0x18>;
				status = "okay";

				/* Regulators */
				IOVDD-supply = <&vdcdc2_reg>;
				/* Derived from VBAT: Baseboard 3.3V / 1.8V */
				AVDD-supply = <&vbat>;
				DRVDD-supply = <&vbat>;
				DVDD-supply = <&vbat>;
			};

		};
		wdt: wdt@21000 {
			status = "okay";
		};
		mmc0: mmc@40000 {
			max-frequency = <50000000>;
			bus-width = <4>;
			status = "okay";
			pinctrl-names = "default";
			pinctrl-0 = <&mmc0_pins>;
		};
		spi1: spi@30e000 {
			status = "okay";
			pinctrl-names = "default";
			pinctrl-0 = <&spi1_pins &spi1_cs0_pin>;
			flash: m25p80@0 {
				#address-cells = <1>;
				#size-cells = <1>;
				compatible = "m25p64";
				spi-max-frequency = <30000000>;
				reg = <0>;
				partition@0 {
					label = "U-Boot-SPL";
					reg = <0x00000000 0x00010000>;
					read-only;
				};
				partition@1 {
					label = "U-Boot";
					reg = <0x00010000 0x00080000>;
					read-only;
				};
				partition@2 {
					label = "U-Boot-Env";
					reg = <0x00090000 0x00010000>;
					read-only;
				};
				partition@3 {
					label = "Kernel";
					reg = <0x000a0000 0x00280000>;
				};
				partition@4 {
					label = "Filesystem";
					reg = <0x00320000 0x00400000>;
				};
				partition@5 {
					label = "MAC-Address";
					reg = <0x007f0000 0x00010000>;
					read-only;
				};
			};
		};
		mdio: mdio@224000 {
			status = "okay";
			pinctrl-names = "default";
			pinctrl-0 = <&mdio_pins>;
			bus_freq = <2200000>;
		};
		eth0: ethernet@220000 {
			status = "okay";
			pinctrl-names = "default";
			pinctrl-0 = <&mii_pins>;
		};
		gpio: gpio@226000 {
			status = "okay";
		};
	};
<<<<<<< HEAD
	nand_cs3@62000000 {
		status = "okay";
		pinctrl-names = "default";
		pinctrl-0 = <&nand_cs3_pins>;
	};
	vbat: fixedregulator0 {
=======
	vbat: fixedregulator@0 {
>>>>>>> 9d05b389
		compatible = "regulator-fixed";
		regulator-name = "vbat";
		regulator-min-microvolt = <5000000>;
		regulator-max-microvolt = <5000000>;
		regulator-boot-on;
	};

	sound {
		compatible = "simple-audio-card";
		simple-audio-card,name = "DA850/OMAP-L138 EVM";
		simple-audio-card,widgets =
			"Line", "Line In",
			"Line", "Line Out";
		simple-audio-card,routing =
			"LINE1L", "Line In",
			"LINE1R", "Line In",
			"Line Out", "LLOUT",
			"Line Out", "RLOUT";
		simple-audio-card,format = "dsp_b";
		simple-audio-card,bitclock-master = <&link0_codec>;
		simple-audio-card,frame-master = <&link0_codec>;
		simple-audio-card,bitclock-inversion;

		simple-audio-card,cpu {
			sound-dai = <&mcasp0>;
			system-clock-frequency = <24576000>;
		};

		link0_codec: simple-audio-card,codec {
			sound-dai = <&tlv320aic3106>;
			system-clock-frequency = <24576000>;
		};
	};
};

/include/ "tps6507x.dtsi"

&tps {
	vdcdc1_2-supply = <&vbat>;
	vdcdc3-supply = <&vbat>;
	vldo1_2-supply = <&vbat>;

	regulators {
		vdcdc1_reg: regulator@0 {
			regulator-name = "VDCDC1_3.3V";
			regulator-min-microvolt = <3150000>;
			regulator-max-microvolt = <3450000>;
			regulator-always-on;
			regulator-boot-on;
		};

		vdcdc2_reg: regulator@1 {
			regulator-name = "VDCDC2_3.3V";
			regulator-min-microvolt = <1710000>;
			regulator-max-microvolt = <3450000>;
			regulator-always-on;
			regulator-boot-on;
			ti,defdcdc_default = <1>;
		};

		vdcdc3_reg: regulator@2 {
			regulator-name = "VDCDC3_1.2V";
			regulator-min-microvolt = <950000>;
			regulator-max-microvolt = <1350000>;
			regulator-always-on;
			regulator-boot-on;
			ti,defdcdc_default = <1>;
		};

		ldo1_reg: regulator@3 {
			regulator-name = "LDO1_1.8V";
			regulator-min-microvolt = <1710000>;
			regulator-max-microvolt = <1890000>;
			regulator-always-on;
			regulator-boot-on;
		};

		ldo2_reg: regulator@4 {
			regulator-name = "LDO2_1.2V";
			regulator-min-microvolt = <1140000>;
			regulator-max-microvolt = <1320000>;
			regulator-always-on;
			regulator-boot-on;
		};
	};
};

&mcasp0 {
	#sound-dai-cells = <0>;
	status = "okay";
	pinctrl-names = "default";
	pinctrl-0 = <&mcasp0_pins>;

	op-mode = <0>;          /* MCASP_IIS_MODE */
	tdm-slots = <2>;
	/* 4 serializer */
	serial-dir = <  /* 0: INACTIVE, 1: TX, 2: RX */
		0 0 0 0
		0 0 0 0
		0 0 0 1
		2 0 0 0
	>;
	tx-num-evt = <32>;
	rx-num-evt = <32>;
};

&edma0 {
	ti,edma-reserved-slot-ranges = <32 50>;
};

&edma1 {
	ti,edma-reserved-slot-ranges = <32 90>;
};

&aemif {
	pinctrl-names = "default";
	pinctrl-0 = <&nand_pins>;
	status = "ok";
	cs3 {
		#address-cells = <2>;
		#size-cells = <1>;
		clock-ranges;
		ranges;

		ti,cs-chipselect = <3>;

		nand@2000000,0 {
			compatible = "ti,davinci-nand";
			#address-cells = <1>;
			#size-cells = <1>;
			reg = <0 0x02000000 0x02000000
			       1 0x00000000 0x00008000>;

			ti,davinci-chipselect = <1>;
			ti,davinci-mask-ale = <0>;
			ti,davinci-mask-cle = <0>;
			ti,davinci-mask-chipsel = <0>;
			ti,davinci-ecc-mode = "hw";
			ti,davinci-ecc-bits = <4>;
			ti,davinci-nand-use-bbt;
		};
	};
};<|MERGE_RESOLUTION|>--- conflicted
+++ resolved
@@ -145,16 +145,7 @@
 			status = "okay";
 		};
 	};
-<<<<<<< HEAD
-	nand_cs3@62000000 {
-		status = "okay";
-		pinctrl-names = "default";
-		pinctrl-0 = <&nand_cs3_pins>;
-	};
 	vbat: fixedregulator0 {
-=======
-	vbat: fixedregulator@0 {
->>>>>>> 9d05b389
 		compatible = "regulator-fixed";
 		regulator-name = "vbat";
 		regulator-min-microvolt = <5000000>;
