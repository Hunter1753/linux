--- conflicted
+++ resolved
@@ -1105,16 +1105,14 @@
 config ARCH_SUPPORTS_DEBUG_PAGEALLOC
 	bool
 
-<<<<<<< HEAD
 config ARCH_SPLIT_ARG64
 	bool
 	help
 	   If a 32-bit architecture requires 64-bit arguments to be split into
 	   pairs of 32-bit arguments, select this option.
-=======
+
 config ARCH_HAS_ELFCORE_COMPAT
 	bool
->>>>>>> e565d89e
 
 source "kernel/gcov/Kconfig"
 
