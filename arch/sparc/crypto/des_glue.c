--- conflicted
+++ resolved
@@ -208,18 +208,9 @@
 	u64 k3[DES_EXPKEY_WORDS / 2];
 	int err;
 
-<<<<<<< HEAD
-	if (unlikely(!((K[0] ^ K[2]) | (K[1] ^ K[3])) ||
-		     !((K[2] ^ K[4]) | (K[3] ^ K[5]))) &&
-		     (*flags & CRYPTO_TFM_REQ_FORBID_WEAK_KEYS)) {
-		*flags |= CRYPTO_TFM_RES_WEAK_KEY;
-		return -EINVAL;
-	}
-=======
 	err = __des3_verify_key(flags, key);
 	if (unlikely(err))
 		return err;
->>>>>>> 0ecfebd2
 
 	des_sparc64_key_expand((const u32 *)key, k1);
 	key += DES_KEY_SIZE;
