--- conflicted
+++ resolved
@@ -71,19 +71,13 @@
  * struct kernel_ethtool_ringparam - RX/TX ring configuration
  * @rx_buf_len: Current length of buffers on the rx ring.
  * @tcp_data_split: Scatter packet headers and data to separate buffers
-<<<<<<< HEAD
-=======
  * @tx_push: The flag of tx push mode
->>>>>>> 88084a3d
  * @cqe_size: Size of TX/RX completion queue event
  */
 struct kernel_ethtool_ringparam {
 	u32	rx_buf_len;
 	u8	tcp_data_split;
-<<<<<<< HEAD
-=======
 	u8	tx_push;
->>>>>>> 88084a3d
 	u32	cqe_size;
 };
 
@@ -91,18 +85,12 @@
  * enum ethtool_supported_ring_param - indicator caps for setting ring params
  * @ETHTOOL_RING_USE_RX_BUF_LEN: capture for setting rx_buf_len
  * @ETHTOOL_RING_USE_CQE_SIZE: capture for setting cqe_size
-<<<<<<< HEAD
-=======
  * @ETHTOOL_RING_USE_TX_PUSH: capture for setting tx_push
->>>>>>> 88084a3d
  */
 enum ethtool_supported_ring_param {
 	ETHTOOL_RING_USE_RX_BUF_LEN = BIT(0),
 	ETHTOOL_RING_USE_CQE_SIZE   = BIT(1),
-<<<<<<< HEAD
-=======
 	ETHTOOL_RING_USE_TX_PUSH    = BIT(2),
->>>>>>> 88084a3d
 };
 
 #define __ETH_RSS_HASH_BIT(bit)	((u32)1 << (bit))
