/* SPDX-License-Identifier: GPL-2.0+ */
#ifndef _LINUX_XARRAY_H
#define _LINUX_XARRAY_H
/*
 * eXtensible Arrays
 * Copyright (c) 2017 Microsoft Corporation
 * Author: Matthew Wilcox <willy@infradead.org>
 *
 * See Documentation/core-api/xarray.rst for how to use the XArray.
 */

#include <linux/bug.h>
#include <linux/compiler.h>
#include <linux/gfp.h>
#include <linux/kconfig.h>
#include <linux/kernel.h>
#include <linux/rcupdate.h>
#include <linux/spinlock.h>
#include <linux/types.h>

/*
 * The bottom two bits of the entry determine how the XArray interprets
 * the contents:
 *
 * 00: Pointer entry
 * 10: Internal entry
 * x1: Value entry or tagged pointer
 *
 * Attempting to store internal entries in the XArray is a bug.
 *
 * Most internal entries are pointers to the next node in the tree.
 * The following internal entries have a special meaning:
 *
 * 0-62: Sibling entries
 * 256: Zero entry
 * 257: Retry entry
 *
 * Errors are also represented as internal entries, but use the negative
 * space (-4094 to -2).  They're never stored in the slots array; only
 * returned by the normal API.
 */

#define BITS_PER_XA_VALUE	(BITS_PER_LONG - 1)

/**
 * xa_mk_value() - Create an XArray entry from an integer.
 * @v: Value to store in XArray.
 *
 * Context: Any context.
 * Return: An entry suitable for storing in the XArray.
 */
static inline void *xa_mk_value(unsigned long v)
{
	WARN_ON((long)v < 0);
	return (void *)((v << 1) | 1);
}

/**
 * xa_to_value() - Get value stored in an XArray entry.
 * @entry: XArray entry.
 *
 * Context: Any context.
 * Return: The value stored in the XArray entry.
 */
static inline unsigned long xa_to_value(const void *entry)
{
	return (unsigned long)entry >> 1;
}

/**
 * xa_is_value() - Determine if an entry is a value.
 * @entry: XArray entry.
 *
 * Context: Any context.
 * Return: True if the entry is a value, false if it is a pointer.
 */
static inline bool xa_is_value(const void *entry)
{
	return (unsigned long)entry & 1;
}

/**
 * xa_tag_pointer() - Create an XArray entry for a tagged pointer.
 * @p: Plain pointer.
 * @tag: Tag value (0, 1 or 3).
 *
 * If the user of the XArray prefers, they can tag their pointers instead
 * of storing value entries.  Three tags are available (0, 1 and 3).
 * These are distinct from the xa_mark_t as they are not replicated up
 * through the array and cannot be searched for.
 *
 * Context: Any context.
 * Return: An XArray entry.
 */
static inline void *xa_tag_pointer(void *p, unsigned long tag)
{
	return (void *)((unsigned long)p | tag);
}

/**
 * xa_untag_pointer() - Turn an XArray entry into a plain pointer.
 * @entry: XArray entry.
 *
 * If you have stored a tagged pointer in the XArray, call this function
 * to get the untagged version of the pointer.
 *
 * Context: Any context.
 * Return: A pointer.
 */
static inline void *xa_untag_pointer(void *entry)
{
	return (void *)((unsigned long)entry & ~3UL);
}

/**
 * xa_pointer_tag() - Get the tag stored in an XArray entry.
 * @entry: XArray entry.
 *
 * If you have stored a tagged pointer in the XArray, call this function
 * to get the tag of that pointer.
 *
 * Context: Any context.
 * Return: A tag.
 */
static inline unsigned int xa_pointer_tag(void *entry)
{
	return (unsigned long)entry & 3UL;
}

/*
 * xa_mk_internal() - Create an internal entry.
 * @v: Value to turn into an internal entry.
 *
 * Internal entries are used for a number of purposes.  Entries 0-255 are
 * used for sibling entries (only 0-62 are used by the current code).  256
 * is used for the retry entry.  257 is used for the reserved / zero entry.
 * Negative internal entries are used to represent errnos.  Node pointers
 * are also tagged as internal entries in some situations.
 *
 * Context: Any context.
 * Return: An XArray internal entry corresponding to this value.
 */
static inline void *xa_mk_internal(unsigned long v)
{
	return (void *)((v << 2) | 2);
}

/*
 * xa_to_internal() - Extract the value from an internal entry.
 * @entry: XArray entry.
 *
 * Context: Any context.
 * Return: The value which was stored in the internal entry.
 */
static inline unsigned long xa_to_internal(const void *entry)
{
	return (unsigned long)entry >> 2;
}

/*
 * xa_is_internal() - Is the entry an internal entry?
 * @entry: XArray entry.
 *
 * Context: Any context.
 * Return: %true if the entry is an internal entry.
 */
static inline bool xa_is_internal(const void *entry)
{
	return ((unsigned long)entry & 3) == 2;
}

#define XA_ZERO_ENTRY		xa_mk_internal(257)

/**
 * xa_is_zero() - Is the entry a zero entry?
 * @entry: Entry retrieved from the XArray
 *
 * The normal API will return NULL as the contents of a slot containing
 * a zero entry.  You can only see zero entries by using the advanced API.
 *
 * Return: %true if the entry is a zero entry.
 */
static inline bool xa_is_zero(const void *entry)
{
	return unlikely(entry == XA_ZERO_ENTRY);
}

/**
 * xa_is_err() - Report whether an XArray operation returned an error
 * @entry: Result from calling an XArray function
 *
 * If an XArray operation cannot complete an operation, it will return
 * a special value indicating an error.  This function tells you
 * whether an error occurred; xa_err() tells you which error occurred.
 *
 * Context: Any context.
 * Return: %true if the entry indicates an error.
 */
static inline bool xa_is_err(const void *entry)
{
	return unlikely(xa_is_internal(entry) &&
			entry >= xa_mk_internal(-MAX_ERRNO));
}

/**
 * xa_err() - Turn an XArray result into an errno.
 * @entry: Result from calling an XArray function.
 *
 * If an XArray operation cannot complete an operation, it will return
 * a special pointer value which encodes an errno.  This function extracts
 * the errno from the pointer value, or returns 0 if the pointer does not
 * represent an errno.
 *
 * Context: Any context.
 * Return: A negative errno or 0.
 */
static inline int xa_err(void *entry)
{
	/* xa_to_internal() would not do sign extension. */
	if (xa_is_err(entry))
		return (long)entry >> 2;
	return 0;
}

/**
 * struct xa_limit - Represents a range of IDs.
 * @min: The lowest ID to allocate (inclusive).
 * @max: The maximum ID to allocate (inclusive).
 *
 * This structure is used either directly or via the XA_LIMIT() macro
 * to communicate the range of IDs that are valid for allocation.
 * Two common ranges are predefined for you:
 *  * xa_limit_32b	- [0 - UINT_MAX]
 *  * xa_limit_31b	- [0 - INT_MAX]
 */
struct xa_limit {
	u32 max;
	u32 min;
};

#define XA_LIMIT(_min, _max) (struct xa_limit) { .min = _min, .max = _max }

#define xa_limit_32b	XA_LIMIT(0, UINT_MAX)
#define xa_limit_31b	XA_LIMIT(0, INT_MAX)

typedef unsigned __bitwise xa_mark_t;
#define XA_MARK_0		((__force xa_mark_t)0U)
#define XA_MARK_1		((__force xa_mark_t)1U)
#define XA_MARK_2		((__force xa_mark_t)2U)
#define XA_PRESENT		((__force xa_mark_t)8U)
#define XA_MARK_MAX		XA_MARK_2
#define XA_FREE_MARK		XA_MARK_0

enum xa_lock_type {
	XA_LOCK_IRQ = 1,
	XA_LOCK_BH = 2,
};

/*
 * Values for xa_flags.  The radix tree stores its GFP flags in the xa_flags,
 * and we remain compatible with that.
 */
#define XA_FLAGS_LOCK_IRQ	((__force gfp_t)XA_LOCK_IRQ)
#define XA_FLAGS_LOCK_BH	((__force gfp_t)XA_LOCK_BH)
#define XA_FLAGS_TRACK_FREE	((__force gfp_t)4U)
#define XA_FLAGS_ZERO_BUSY	((__force gfp_t)8U)
#define XA_FLAGS_ALLOC_WRAPPED	((__force gfp_t)16U)
<<<<<<< HEAD
=======
#define XA_FLAGS_ACCOUNT	((__force gfp_t)32U)
>>>>>>> 0ecfebd2
#define XA_FLAGS_MARK(mark)	((__force gfp_t)((1U << __GFP_BITS_SHIFT) << \
						(__force unsigned)(mark)))

/* ALLOC is for a normal 0-based alloc.  ALLOC1 is for an 1-based alloc */
#define XA_FLAGS_ALLOC	(XA_FLAGS_TRACK_FREE | XA_FLAGS_MARK(XA_FREE_MARK))
#define XA_FLAGS_ALLOC1	(XA_FLAGS_TRACK_FREE | XA_FLAGS_ZERO_BUSY)

/**
 * struct xarray - The anchor of the XArray.
 * @xa_lock: Lock that protects the contents of the XArray.
 *
 * To use the xarray, define it statically or embed it in your data structure.
 * It is a very small data structure, so it does not usually make sense to
 * allocate it separately and keep a pointer to it in your data structure.
 *
 * You may use the xa_lock to protect your own data structures as well.
 */
/*
 * If all of the entries in the array are NULL, @xa_head is a NULL pointer.
 * If the only non-NULL entry in the array is at index 0, @xa_head is that
 * entry.  If any other entry in the array is non-NULL, @xa_head points
 * to an @xa_node.
 */
struct xarray {
	spinlock_t	xa_lock;
/* private: The rest of the data structure is not to be used directly. */
	gfp_t		xa_flags;
	void __rcu *	xa_head;
};

#define XARRAY_INIT(name, flags) {				\
	.xa_lock = __SPIN_LOCK_UNLOCKED(name.xa_lock),		\
	.xa_flags = flags,					\
	.xa_head = NULL,					\
}

/**
 * DEFINE_XARRAY_FLAGS() - Define an XArray with custom flags.
 * @name: A string that names your XArray.
 * @flags: XA_FLAG values.
 *
 * This is intended for file scope definitions of XArrays.  It declares
 * and initialises an empty XArray with the chosen name and flags.  It is
 * equivalent to calling xa_init_flags() on the array, but it does the
 * initialisation at compiletime instead of runtime.
 */
#define DEFINE_XARRAY_FLAGS(name, flags)				\
	struct xarray name = XARRAY_INIT(name, flags)

/**
 * DEFINE_XARRAY() - Define an XArray.
 * @name: A string that names your XArray.
 *
 * This is intended for file scope definitions of XArrays.  It declares
 * and initialises an empty XArray with the chosen name.  It is equivalent
 * to calling xa_init() on the array, but it does the initialisation at
 * compiletime instead of runtime.
 */
#define DEFINE_XARRAY(name) DEFINE_XARRAY_FLAGS(name, 0)

/**
 * DEFINE_XARRAY_ALLOC() - Define an XArray which allocates IDs starting at 0.
 * @name: A string that names your XArray.
 *
 * This is intended for file scope definitions of allocating XArrays.
 * See also DEFINE_XARRAY().
 */
#define DEFINE_XARRAY_ALLOC(name) DEFINE_XARRAY_FLAGS(name, XA_FLAGS_ALLOC)

/**
 * DEFINE_XARRAY_ALLOC1() - Define an XArray which allocates IDs starting at 1.
 * @name: A string that names your XArray.
 *
 * This is intended for file scope definitions of allocating XArrays.
 * See also DEFINE_XARRAY().
 */
#define DEFINE_XARRAY_ALLOC1(name) DEFINE_XARRAY_FLAGS(name, XA_FLAGS_ALLOC1)

void *xa_load(struct xarray *, unsigned long index);
void *xa_store(struct xarray *, unsigned long index, void *entry, gfp_t);
void *xa_erase(struct xarray *, unsigned long index);
void *xa_store_range(struct xarray *, unsigned long first, unsigned long last,
			void *entry, gfp_t);
bool xa_get_mark(struct xarray *, unsigned long index, xa_mark_t);
void xa_set_mark(struct xarray *, unsigned long index, xa_mark_t);
void xa_clear_mark(struct xarray *, unsigned long index, xa_mark_t);
void *xa_find(struct xarray *xa, unsigned long *index,
		unsigned long max, xa_mark_t) __attribute__((nonnull(2)));
void *xa_find_after(struct xarray *xa, unsigned long *index,
		unsigned long max, xa_mark_t) __attribute__((nonnull(2)));
unsigned int xa_extract(struct xarray *, void **dst, unsigned long start,
		unsigned long max, unsigned int n, xa_mark_t);
void xa_destroy(struct xarray *);

/**
 * xa_init_flags() - Initialise an empty XArray with flags.
 * @xa: XArray.
 * @flags: XA_FLAG values.
 *
 * If you need to initialise an XArray with special flags (eg you need
 * to take the lock from interrupt context), use this function instead
 * of xa_init().
 *
 * Context: Any context.
 */
static inline void xa_init_flags(struct xarray *xa, gfp_t flags)
{
	spin_lock_init(&xa->xa_lock);
	xa->xa_flags = flags;
	xa->xa_head = NULL;
}

/**
 * xa_init() - Initialise an empty XArray.
 * @xa: XArray.
 *
 * An empty XArray is full of NULL entries.
 *
 * Context: Any context.
 */
static inline void xa_init(struct xarray *xa)
{
	xa_init_flags(xa, 0);
}

/**
 * xa_empty() - Determine if an array has any present entries.
 * @xa: XArray.
 *
 * Context: Any context.
 * Return: %true if the array contains only NULL pointers.
 */
static inline bool xa_empty(const struct xarray *xa)
{
	return xa->xa_head == NULL;
}

/**
 * xa_marked() - Inquire whether any entry in this array has a mark set
 * @xa: Array
 * @mark: Mark value
 *
 * Context: Any context.
 * Return: %true if any entry has this mark set.
 */
static inline bool xa_marked(const struct xarray *xa, xa_mark_t mark)
{
	return xa->xa_flags & XA_FLAGS_MARK(mark);
}

/**
 * xa_for_each_start() - Iterate over a portion of an XArray.
 * @xa: XArray.
 * @index: Index of @entry.
 * @entry: Entry retrieved from array.
 * @start: First index to retrieve from array.
 *
 * During the iteration, @entry will have the value of the entry stored
 * in @xa at @index.  You may modify @index during the iteration if you
 * want to skip or reprocess indices.  It is safe to modify the array
 * during the iteration.  At the end of the iteration, @entry will be set
 * to NULL and @index will have a value less than or equal to max.
 *
 * xa_for_each_start() is O(n.log(n)) while xas_for_each() is O(n).  You have
 * to handle your own locking with xas_for_each(), and if you have to unlock
 * after each iteration, it will also end up being O(n.log(n)).
 * xa_for_each_start() will spin if it hits a retry entry; if you intend to
 * see retry entries, you should use the xas_for_each() iterator instead.
 * The xas_for_each() iterator will expand into more inline code than
 * xa_for_each_start().
 *
 * Context: Any context.  Takes and releases the RCU lock.
 */
#define xa_for_each_start(xa, index, entry, start)			\
	for (index = start,						\
	     entry = xa_find(xa, &index, ULONG_MAX, XA_PRESENT);	\
	     entry;							\
	     entry = xa_find_after(xa, &index, ULONG_MAX, XA_PRESENT))

/**
 * xa_for_each() - Iterate over present entries in an XArray.
 * @xa: XArray.
 * @index: Index of @entry.
 * @entry: Entry retrieved from array.
 *
 * During the iteration, @entry will have the value of the entry stored
 * in @xa at @index.  You may modify @index during the iteration if you want
 * to skip or reprocess indices.  It is safe to modify the array during the
 * iteration.  At the end of the iteration, @entry will be set to NULL and
 * @index will have a value less than or equal to max.
 *
 * xa_for_each() is O(n.log(n)) while xas_for_each() is O(n).  You have
 * to handle your own locking with xas_for_each(), and if you have to unlock
 * after each iteration, it will also end up being O(n.log(n)).  xa_for_each()
 * will spin if it hits a retry entry; if you intend to see retry entries,
 * you should use the xas_for_each() iterator instead.  The xas_for_each()
 * iterator will expand into more inline code than xa_for_each().
 *
 * Context: Any context.  Takes and releases the RCU lock.
 */
#define xa_for_each(xa, index, entry) \
	xa_for_each_start(xa, index, entry, 0)

/**
 * xa_for_each_marked() - Iterate over marked entries in an XArray.
 * @xa: XArray.
 * @index: Index of @entry.
 * @entry: Entry retrieved from array.
 * @filter: Selection criterion.
 *
 * During the iteration, @entry will have the value of the entry stored
 * in @xa at @index.  The iteration will skip all entries in the array
 * which do not match @filter.  You may modify @index during the iteration
 * if you want to skip or reprocess indices.  It is safe to modify the array
 * during the iteration.  At the end of the iteration, @entry will be set to
 * NULL and @index will have a value less than or equal to max.
 *
 * xa_for_each_marked() is O(n.log(n)) while xas_for_each_marked() is O(n).
 * You have to handle your own locking with xas_for_each(), and if you have
 * to unlock after each iteration, it will also end up being O(n.log(n)).
 * xa_for_each_marked() will spin if it hits a retry entry; if you intend to
 * see retry entries, you should use the xas_for_each_marked() iterator
 * instead.  The xas_for_each_marked() iterator will expand into more inline
 * code than xa_for_each_marked().
 *
 * Context: Any context.  Takes and releases the RCU lock.
 */
#define xa_for_each_marked(xa, index, entry, filter) \
	for (index = 0, entry = xa_find(xa, &index, ULONG_MAX, filter); \
	     entry; entry = xa_find_after(xa, &index, ULONG_MAX, filter))

#define xa_trylock(xa)		spin_trylock(&(xa)->xa_lock)
#define xa_lock(xa)		spin_lock(&(xa)->xa_lock)
#define xa_unlock(xa)		spin_unlock(&(xa)->xa_lock)
#define xa_lock_bh(xa)		spin_lock_bh(&(xa)->xa_lock)
#define xa_unlock_bh(xa)	spin_unlock_bh(&(xa)->xa_lock)
#define xa_lock_irq(xa)		spin_lock_irq(&(xa)->xa_lock)
#define xa_unlock_irq(xa)	spin_unlock_irq(&(xa)->xa_lock)
#define xa_lock_irqsave(xa, flags) \
				spin_lock_irqsave(&(xa)->xa_lock, flags)
#define xa_unlock_irqrestore(xa, flags) \
				spin_unlock_irqrestore(&(xa)->xa_lock, flags)

/*
 * Versions of the normal API which require the caller to hold the
 * xa_lock.  If the GFP flags allow it, they will drop the lock to
 * allocate memory, then reacquire it afterwards.  These functions
 * may also re-enable interrupts if the XArray flags indicate the
 * locking should be interrupt safe.
 */
void *__xa_erase(struct xarray *, unsigned long index);
void *__xa_store(struct xarray *, unsigned long index, void *entry, gfp_t);
void *__xa_cmpxchg(struct xarray *, unsigned long index, void *old,
		void *entry, gfp_t);
int __must_check __xa_insert(struct xarray *, unsigned long index,
		void *entry, gfp_t);
int __must_check __xa_alloc(struct xarray *, u32 *id, void *entry,
		struct xa_limit, gfp_t);
int __must_check __xa_alloc_cyclic(struct xarray *, u32 *id, void *entry,
		struct xa_limit, u32 *next, gfp_t);
void __xa_set_mark(struct xarray *, unsigned long index, xa_mark_t);
void __xa_clear_mark(struct xarray *, unsigned long index, xa_mark_t);

/**
 * xa_store_bh() - Store this entry in the XArray.
 * @xa: XArray.
 * @index: Index into array.
 * @entry: New entry.
 * @gfp: Memory allocation flags.
 *
 * This function is like calling xa_store() except it disables softirqs
 * while holding the array lock.
 *
 * Context: Any context.  Takes and releases the xa_lock while
 * disabling softirqs.
 * Return: The entry which used to be at this index.
 */
static inline void *xa_store_bh(struct xarray *xa, unsigned long index,
		void *entry, gfp_t gfp)
{
	void *curr;

	xa_lock_bh(xa);
	curr = __xa_store(xa, index, entry, gfp);
	xa_unlock_bh(xa);

	return curr;
}

/**
 * xa_store_irq() - Store this entry in the XArray.
 * @xa: XArray.
 * @index: Index into array.
 * @entry: New entry.
 * @gfp: Memory allocation flags.
 *
 * This function is like calling xa_store() except it disables interrupts
 * while holding the array lock.
 *
 * Context: Process context.  Takes and releases the xa_lock while
 * disabling interrupts.
 * Return: The entry which used to be at this index.
 */
static inline void *xa_store_irq(struct xarray *xa, unsigned long index,
		void *entry, gfp_t gfp)
{
	void *curr;

	xa_lock_irq(xa);
	curr = __xa_store(xa, index, entry, gfp);
	xa_unlock_irq(xa);

	return curr;
}

/**
 * xa_erase_bh() - Erase this entry from the XArray.
 * @xa: XArray.
 * @index: Index of entry.
 *
 * After this function returns, loading from @index will return %NULL.
 * If the index is part of a multi-index entry, all indices will be erased
 * and none of the entries will be part of a multi-index entry.
 *
 * Context: Any context.  Takes and releases the xa_lock while
 * disabling softirqs.
 * Return: The entry which used to be at this index.
 */
static inline void *xa_erase_bh(struct xarray *xa, unsigned long index)
{
	void *entry;

	xa_lock_bh(xa);
	entry = __xa_erase(xa, index);
	xa_unlock_bh(xa);

	return entry;
}

/**
 * xa_erase_irq() - Erase this entry from the XArray.
 * @xa: XArray.
 * @index: Index of entry.
 *
 * After this function returns, loading from @index will return %NULL.
 * If the index is part of a multi-index entry, all indices will be erased
 * and none of the entries will be part of a multi-index entry.
 *
 * Context: Process context.  Takes and releases the xa_lock while
 * disabling interrupts.
 * Return: The entry which used to be at this index.
 */
static inline void *xa_erase_irq(struct xarray *xa, unsigned long index)
{
	void *entry;

	xa_lock_irq(xa);
	entry = __xa_erase(xa, index);
	xa_unlock_irq(xa);

	return entry;
}

/**
 * xa_cmpxchg() - Conditionally replace an entry in the XArray.
 * @xa: XArray.
 * @index: Index into array.
 * @old: Old value to test against.
 * @entry: New value to place in array.
 * @gfp: Memory allocation flags.
 *
 * If the entry at @index is the same as @old, replace it with @entry.
 * If the return value is equal to @old, then the exchange was successful.
 *
 * Context: Any context.  Takes and releases the xa_lock.  May sleep
 * if the @gfp flags permit.
 * Return: The old value at this index or xa_err() if an error happened.
 */
static inline void *xa_cmpxchg(struct xarray *xa, unsigned long index,
			void *old, void *entry, gfp_t gfp)
{
	void *curr;

	xa_lock(xa);
	curr = __xa_cmpxchg(xa, index, old, entry, gfp);
	xa_unlock(xa);

	return curr;
}

/**
 * xa_cmpxchg_bh() - Conditionally replace an entry in the XArray.
 * @xa: XArray.
 * @index: Index into array.
 * @old: Old value to test against.
 * @entry: New value to place in array.
 * @gfp: Memory allocation flags.
 *
 * This function is like calling xa_cmpxchg() except it disables softirqs
 * while holding the array lock.
 *
 * Context: Any context.  Takes and releases the xa_lock while
 * disabling softirqs.  May sleep if the @gfp flags permit.
 * Return: The old value at this index or xa_err() if an error happened.
 */
static inline void *xa_cmpxchg_bh(struct xarray *xa, unsigned long index,
			void *old, void *entry, gfp_t gfp)
{
	void *curr;

	xa_lock_bh(xa);
	curr = __xa_cmpxchg(xa, index, old, entry, gfp);
	xa_unlock_bh(xa);

	return curr;
}

/**
 * xa_cmpxchg_irq() - Conditionally replace an entry in the XArray.
 * @xa: XArray.
 * @index: Index into array.
 * @old: Old value to test against.
 * @entry: New value to place in array.
 * @gfp: Memory allocation flags.
 *
 * This function is like calling xa_cmpxchg() except it disables interrupts
 * while holding the array lock.
 *
 * Context: Process context.  Takes and releases the xa_lock while
 * disabling interrupts.  May sleep if the @gfp flags permit.
 * Return: The old value at this index or xa_err() if an error happened.
 */
static inline void *xa_cmpxchg_irq(struct xarray *xa, unsigned long index,
			void *old, void *entry, gfp_t gfp)
{
	void *curr;

	xa_lock_irq(xa);
	curr = __xa_cmpxchg(xa, index, old, entry, gfp);
	xa_unlock_irq(xa);

	return curr;
}

/**
 * xa_insert() - Store this entry in the XArray unless another entry is
 *			already present.
 * @xa: XArray.
 * @index: Index into array.
 * @entry: New entry.
 * @gfp: Memory allocation flags.
 *
 * Inserting a NULL entry will store a reserved entry (like xa_reserve())
 * if no entry is present.  Inserting will fail if a reserved entry is
 * present, even though loading from this index will return NULL.
 *
 * Context: Any context.  Takes and releases the xa_lock.  May sleep if
 * the @gfp flags permit.
 * Return: 0 if the store succeeded.  -EBUSY if another entry was present.
 * -ENOMEM if memory could not be allocated.
 */
static inline int __must_check xa_insert(struct xarray *xa,
		unsigned long index, void *entry, gfp_t gfp)
{
	int err;

	xa_lock(xa);
	err = __xa_insert(xa, index, entry, gfp);
	xa_unlock(xa);

	return err;
}

/**
 * xa_insert_bh() - Store this entry in the XArray unless another entry is
 *			already present.
 * @xa: XArray.
 * @index: Index into array.
 * @entry: New entry.
 * @gfp: Memory allocation flags.
 *
 * Inserting a NULL entry will store a reserved entry (like xa_reserve())
 * if no entry is present.  Inserting will fail if a reserved entry is
 * present, even though loading from this index will return NULL.
 *
 * Context: Any context.  Takes and releases the xa_lock while
 * disabling softirqs.  May sleep if the @gfp flags permit.
 * Return: 0 if the store succeeded.  -EBUSY if another entry was present.
 * -ENOMEM if memory could not be allocated.
 */
static inline int __must_check xa_insert_bh(struct xarray *xa,
		unsigned long index, void *entry, gfp_t gfp)
{
	int err;

	xa_lock_bh(xa);
	err = __xa_insert(xa, index, entry, gfp);
	xa_unlock_bh(xa);

	return err;
}

/**
 * xa_insert_irq() - Store this entry in the XArray unless another entry is
 *			already present.
 * @xa: XArray.
 * @index: Index into array.
 * @entry: New entry.
 * @gfp: Memory allocation flags.
 *
 * Inserting a NULL entry will store a reserved entry (like xa_reserve())
 * if no entry is present.  Inserting will fail if a reserved entry is
 * present, even though loading from this index will return NULL.
 *
 * Context: Process context.  Takes and releases the xa_lock while
 * disabling interrupts.  May sleep if the @gfp flags permit.
 * Return: 0 if the store succeeded.  -EBUSY if another entry was present.
 * -ENOMEM if memory could not be allocated.
 */
static inline int __must_check xa_insert_irq(struct xarray *xa,
		unsigned long index, void *entry, gfp_t gfp)
{
	int err;

	xa_lock_irq(xa);
	err = __xa_insert(xa, index, entry, gfp);
	xa_unlock_irq(xa);

	return err;
}

/**
 * xa_alloc() - Find somewhere to store this entry in the XArray.
 * @xa: XArray.
 * @id: Pointer to ID.
 * @entry: New entry.
 * @limit: Range of ID to allocate.
 * @gfp: Memory allocation flags.
 *
 * Finds an empty entry in @xa between @limit.min and @limit.max,
 * stores the index into the @id pointer, then stores the entry at
 * that index.  A concurrent lookup will not see an uninitialised @id.
 *
 * Context: Any context.  Takes and releases the xa_lock.  May sleep if
 * the @gfp flags permit.
 * Return: 0 on success, -ENOMEM if memory could not be allocated or
 * -EBUSY if there are no free entries in @limit.
 */
static inline __must_check int xa_alloc(struct xarray *xa, u32 *id,
		void *entry, struct xa_limit limit, gfp_t gfp)
{
	int err;

	xa_lock(xa);
	err = __xa_alloc(xa, id, entry, limit, gfp);
	xa_unlock(xa);

	return err;
}

/**
 * xa_alloc_bh() - Find somewhere to store this entry in the XArray.
 * @xa: XArray.
 * @id: Pointer to ID.
 * @entry: New entry.
 * @limit: Range of ID to allocate.
 * @gfp: Memory allocation flags.
 *
 * Finds an empty entry in @xa between @limit.min and @limit.max,
 * stores the index into the @id pointer, then stores the entry at
 * that index.  A concurrent lookup will not see an uninitialised @id.
 *
 * Context: Any context.  Takes and releases the xa_lock while
 * disabling softirqs.  May sleep if the @gfp flags permit.
 * Return: 0 on success, -ENOMEM if memory could not be allocated or
 * -EBUSY if there are no free entries in @limit.
 */
static inline int __must_check xa_alloc_bh(struct xarray *xa, u32 *id,
		void *entry, struct xa_limit limit, gfp_t gfp)
{
	int err;

	xa_lock_bh(xa);
	err = __xa_alloc(xa, id, entry, limit, gfp);
	xa_unlock_bh(xa);

	return err;
}

/**
 * xa_alloc_irq() - Find somewhere to store this entry in the XArray.
 * @xa: XArray.
 * @id: Pointer to ID.
 * @entry: New entry.
 * @limit: Range of ID to allocate.
 * @gfp: Memory allocation flags.
 *
 * Finds an empty entry in @xa between @limit.min and @limit.max,
 * stores the index into the @id pointer, then stores the entry at
 * that index.  A concurrent lookup will not see an uninitialised @id.
 *
 * Context: Process context.  Takes and releases the xa_lock while
 * disabling interrupts.  May sleep if the @gfp flags permit.
 * Return: 0 on success, -ENOMEM if memory could not be allocated or
 * -EBUSY if there are no free entries in @limit.
 */
static inline int __must_check xa_alloc_irq(struct xarray *xa, u32 *id,
		void *entry, struct xa_limit limit, gfp_t gfp)
{
	int err;

	xa_lock_irq(xa);
	err = __xa_alloc(xa, id, entry, limit, gfp);
	xa_unlock_irq(xa);

	return err;
}

/**
 * xa_alloc_cyclic() - Find somewhere to store this entry in the XArray.
 * @xa: XArray.
 * @id: Pointer to ID.
 * @entry: New entry.
 * @limit: Range of allocated ID.
 * @next: Pointer to next ID to allocate.
 * @gfp: Memory allocation flags.
 *
 * Finds an empty entry in @xa between @limit.min and @limit.max,
 * stores the index into the @id pointer, then stores the entry at
 * that index.  A concurrent lookup will not see an uninitialised @id.
 * The search for an empty entry will start at @next and will wrap
 * around if necessary.
 *
 * Context: Any context.  Takes and releases the xa_lock.  May sleep if
 * the @gfp flags permit.
 * Return: 0 if the allocation succeeded without wrapping.  1 if the
 * allocation succeeded after wrapping, -ENOMEM if memory could not be
 * allocated or -EBUSY if there are no free entries in @limit.
 */
static inline int xa_alloc_cyclic(struct xarray *xa, u32 *id, void *entry,
		struct xa_limit limit, u32 *next, gfp_t gfp)
{
	int err;

	xa_lock(xa);
	err = __xa_alloc_cyclic(xa, id, entry, limit, next, gfp);
	xa_unlock(xa);

	return err;
}

/**
 * xa_alloc_cyclic_bh() - Find somewhere to store this entry in the XArray.
 * @xa: XArray.
 * @id: Pointer to ID.
 * @entry: New entry.
 * @limit: Range of allocated ID.
 * @next: Pointer to next ID to allocate.
 * @gfp: Memory allocation flags.
 *
 * Finds an empty entry in @xa between @limit.min and @limit.max,
 * stores the index into the @id pointer, then stores the entry at
 * that index.  A concurrent lookup will not see an uninitialised @id.
 * The search for an empty entry will start at @next and will wrap
 * around if necessary.
 *
 * Context: Any context.  Takes and releases the xa_lock while
 * disabling softirqs.  May sleep if the @gfp flags permit.
 * Return: 0 if the allocation succeeded without wrapping.  1 if the
 * allocation succeeded after wrapping, -ENOMEM if memory could not be
 * allocated or -EBUSY if there are no free entries in @limit.
 */
static inline int xa_alloc_cyclic_bh(struct xarray *xa, u32 *id, void *entry,
		struct xa_limit limit, u32 *next, gfp_t gfp)
{
	int err;

	xa_lock_bh(xa);
	err = __xa_alloc_cyclic(xa, id, entry, limit, next, gfp);
	xa_unlock_bh(xa);

	return err;
}

/**
 * xa_alloc_cyclic_irq() - Find somewhere to store this entry in the XArray.
 * @xa: XArray.
 * @id: Pointer to ID.
 * @entry: New entry.
 * @limit: Range of allocated ID.
 * @next: Pointer to next ID to allocate.
 * @gfp: Memory allocation flags.
 *
 * Finds an empty entry in @xa between @limit.min and @limit.max,
 * stores the index into the @id pointer, then stores the entry at
 * that index.  A concurrent lookup will not see an uninitialised @id.
 * The search for an empty entry will start at @next and will wrap
 * around if necessary.
 *
 * Context: Process context.  Takes and releases the xa_lock while
 * disabling interrupts.  May sleep if the @gfp flags permit.
 * Return: 0 if the allocation succeeded without wrapping.  1 if the
 * allocation succeeded after wrapping, -ENOMEM if memory could not be
 * allocated or -EBUSY if there are no free entries in @limit.
 */
static inline int xa_alloc_cyclic_irq(struct xarray *xa, u32 *id, void *entry,
		struct xa_limit limit, u32 *next, gfp_t gfp)
{
	int err;

	xa_lock_irq(xa);
	err = __xa_alloc_cyclic(xa, id, entry, limit, next, gfp);
	xa_unlock_irq(xa);

	return err;
}

/**
 * xa_reserve() - Reserve this index in the XArray.
 * @xa: XArray.
 * @index: Index into array.
 * @gfp: Memory allocation flags.
 *
 * Ensures there is somewhere to store an entry at @index in the array.
 * If there is already something stored at @index, this function does
 * nothing.  If there was nothing there, the entry is marked as reserved.
 * Loading from a reserved entry returns a %NULL pointer.
 *
 * If you do not use the entry that you have reserved, call xa_release()
 * or xa_erase() to free any unnecessary memory.
 *
 * Context: Any context.  Takes and releases the xa_lock.
 * May sleep if the @gfp flags permit.
 * Return: 0 if the reservation succeeded or -ENOMEM if it failed.
 */
static inline __must_check
int xa_reserve(struct xarray *xa, unsigned long index, gfp_t gfp)
{
	return xa_err(xa_cmpxchg(xa, index, NULL, XA_ZERO_ENTRY, gfp));
}

/**
 * xa_reserve_bh() - Reserve this index in the XArray.
 * @xa: XArray.
 * @index: Index into array.
 * @gfp: Memory allocation flags.
 *
 * A softirq-disabling version of xa_reserve().
 *
 * Context: Any context.  Takes and releases the xa_lock while
 * disabling softirqs.
 * Return: 0 if the reservation succeeded or -ENOMEM if it failed.
 */
static inline __must_check
int xa_reserve_bh(struct xarray *xa, unsigned long index, gfp_t gfp)
{
	return xa_err(xa_cmpxchg_bh(xa, index, NULL, XA_ZERO_ENTRY, gfp));
}

/**
 * xa_reserve_irq() - Reserve this index in the XArray.
 * @xa: XArray.
 * @index: Index into array.
 * @gfp: Memory allocation flags.
 *
 * An interrupt-disabling version of xa_reserve().
 *
 * Context: Process context.  Takes and releases the xa_lock while
 * disabling interrupts.
 * Return: 0 if the reservation succeeded or -ENOMEM if it failed.
 */
static inline __must_check
int xa_reserve_irq(struct xarray *xa, unsigned long index, gfp_t gfp)
{
	return xa_err(xa_cmpxchg_irq(xa, index, NULL, XA_ZERO_ENTRY, gfp));
}

/**
 * xa_release() - Release a reserved entry.
 * @xa: XArray.
 * @index: Index of entry.
 *
 * After calling xa_reserve(), you can call this function to release the
 * reservation.  If the entry at @index has been stored to, this function
 * will do nothing.
 */
static inline void xa_release(struct xarray *xa, unsigned long index)
{
	xa_cmpxchg(xa, index, XA_ZERO_ENTRY, NULL, 0);
}

/* Everything below here is the Advanced API.  Proceed with caution. */

/*
 * The xarray is constructed out of a set of 'chunks' of pointers.  Choosing
 * the best chunk size requires some tradeoffs.  A power of two recommends
 * itself so that we can walk the tree based purely on shifts and masks.
 * Generally, the larger the better; as the number of slots per level of the
 * tree increases, the less tall the tree needs to be.  But that needs to be
 * balanced against the memory consumption of each node.  On a 64-bit system,
 * xa_node is currently 576 bytes, and we get 7 of them per 4kB page.  If we
 * doubled the number of slots per node, we'd get only 3 nodes per 4kB page.
 */
#ifndef XA_CHUNK_SHIFT
#define XA_CHUNK_SHIFT		(CONFIG_BASE_SMALL ? 4 : 6)
#endif
#define XA_CHUNK_SIZE		(1UL << XA_CHUNK_SHIFT)
#define XA_CHUNK_MASK		(XA_CHUNK_SIZE - 1)
#define XA_MAX_MARKS		3
#define XA_MARK_LONGS		DIV_ROUND_UP(XA_CHUNK_SIZE, BITS_PER_LONG)

/*
 * @count is the count of every non-NULL element in the ->slots array
 * whether that is a value entry, a retry entry, a user pointer,
 * a sibling entry or a pointer to the next level of the tree.
 * @nr_values is the count of every element in ->slots which is
 * either a value entry or a sibling of a value entry.
 */
struct xa_node {
	unsigned char	shift;		/* Bits remaining in each slot */
	unsigned char	offset;		/* Slot offset in parent */
	unsigned char	count;		/* Total entry count */
	unsigned char	nr_values;	/* Value entry count */
	struct xa_node __rcu *parent;	/* NULL at top of tree */
	struct xarray	*array;		/* The array we belong to */
	union {
		struct list_head private_list;	/* For tree user */
		struct rcu_head	rcu_head;	/* Used when freeing node */
	};
	void __rcu	*slots[XA_CHUNK_SIZE];
	union {
		unsigned long	tags[XA_MAX_MARKS][XA_MARK_LONGS];
		unsigned long	marks[XA_MAX_MARKS][XA_MARK_LONGS];
	};
};

void xa_dump(const struct xarray *);
void xa_dump_node(const struct xa_node *);

#ifdef XA_DEBUG
#define XA_BUG_ON(xa, x) do {					\
		if (x) {					\
			xa_dump(xa);				\
			BUG();					\
		}						\
	} while (0)
#define XA_NODE_BUG_ON(node, x) do {				\
		if (x) {					\
			if (node) xa_dump_node(node);		\
			BUG();					\
		}						\
	} while (0)
#else
#define XA_BUG_ON(xa, x)	do { } while (0)
#define XA_NODE_BUG_ON(node, x)	do { } while (0)
#endif

/* Private */
static inline void *xa_head(const struct xarray *xa)
{
	return rcu_dereference_check(xa->xa_head,
						lockdep_is_held(&xa->xa_lock));
}

/* Private */
static inline void *xa_head_locked(const struct xarray *xa)
{
	return rcu_dereference_protected(xa->xa_head,
						lockdep_is_held(&xa->xa_lock));
}

/* Private */
static inline void *xa_entry(const struct xarray *xa,
				const struct xa_node *node, unsigned int offset)
{
	XA_NODE_BUG_ON(node, offset >= XA_CHUNK_SIZE);
	return rcu_dereference_check(node->slots[offset],
						lockdep_is_held(&xa->xa_lock));
}

/* Private */
static inline void *xa_entry_locked(const struct xarray *xa,
				const struct xa_node *node, unsigned int offset)
{
	XA_NODE_BUG_ON(node, offset >= XA_CHUNK_SIZE);
	return rcu_dereference_protected(node->slots[offset],
						lockdep_is_held(&xa->xa_lock));
}

/* Private */
static inline struct xa_node *xa_parent(const struct xarray *xa,
					const struct xa_node *node)
{
	return rcu_dereference_check(node->parent,
						lockdep_is_held(&xa->xa_lock));
}

/* Private */
static inline struct xa_node *xa_parent_locked(const struct xarray *xa,
					const struct xa_node *node)
{
	return rcu_dereference_protected(node->parent,
						lockdep_is_held(&xa->xa_lock));
}

/* Private */
static inline void *xa_mk_node(const struct xa_node *node)
{
	return (void *)((unsigned long)node | 2);
}

/* Private */
static inline struct xa_node *xa_to_node(const void *entry)
{
	return (struct xa_node *)((unsigned long)entry - 2);
}

/* Private */
static inline bool xa_is_node(const void *entry)
{
	return xa_is_internal(entry) && (unsigned long)entry > 4096;
}

/* Private */
static inline void *xa_mk_sibling(unsigned int offset)
{
	return xa_mk_internal(offset);
}

/* Private */
static inline unsigned long xa_to_sibling(const void *entry)
{
	return xa_to_internal(entry);
}

/**
 * xa_is_sibling() - Is the entry a sibling entry?
 * @entry: Entry retrieved from the XArray
 *
 * Return: %true if the entry is a sibling entry.
 */
static inline bool xa_is_sibling(const void *entry)
{
	return IS_ENABLED(CONFIG_XARRAY_MULTI) && xa_is_internal(entry) &&
		(entry < xa_mk_sibling(XA_CHUNK_SIZE - 1));
}

#define XA_RETRY_ENTRY		xa_mk_internal(256)

/**
 * xa_is_retry() - Is the entry a retry entry?
 * @entry: Entry retrieved from the XArray
 *
 * Return: %true if the entry is a retry entry.
 */
static inline bool xa_is_retry(const void *entry)
{
	return unlikely(entry == XA_RETRY_ENTRY);
}

/**
 * xa_is_advanced() - Is the entry only permitted for the advanced API?
 * @entry: Entry to be stored in the XArray.
 *
 * Return: %true if the entry cannot be stored by the normal API.
 */
static inline bool xa_is_advanced(const void *entry)
{
	return xa_is_internal(entry) && (entry <= XA_RETRY_ENTRY);
}

/**
 * typedef xa_update_node_t - A callback function from the XArray.
 * @node: The node which is being processed
 *
 * This function is called every time the XArray updates the count of
 * present and value entries in a node.  It allows advanced users to
 * maintain the private_list in the node.
 *
 * Context: The xa_lock is held and interrupts may be disabled.
 *	    Implementations should not drop the xa_lock, nor re-enable
 *	    interrupts.
 */
typedef void (*xa_update_node_t)(struct xa_node *node);

/*
 * The xa_state is opaque to its users.  It contains various different pieces
 * of state involved in the current operation on the XArray.  It should be
 * declared on the stack and passed between the various internal routines.
 * The various elements in it should not be accessed directly, but only
 * through the provided accessor functions.  The below documentation is for
 * the benefit of those working on the code, not for users of the XArray.
 *
 * @xa_node usually points to the xa_node containing the slot we're operating
 * on (and @xa_offset is the offset in the slots array).  If there is a
 * single entry in the array at index 0, there are no allocated xa_nodes to
 * point to, and so we store %NULL in @xa_node.  @xa_node is set to
 * the value %XAS_RESTART if the xa_state is not walked to the correct
 * position in the tree of nodes for this operation.  If an error occurs
 * during an operation, it is set to an %XAS_ERROR value.  If we run off the
 * end of the allocated nodes, it is set to %XAS_BOUNDS.
 */
struct xa_state {
	struct xarray *xa;
	unsigned long xa_index;
	unsigned char xa_shift;
	unsigned char xa_sibs;
	unsigned char xa_offset;
	unsigned char xa_pad;		/* Helps gcc generate better code */
	struct xa_node *xa_node;
	struct xa_node *xa_alloc;
	xa_update_node_t xa_update;
};

/*
 * We encode errnos in the xas->xa_node.  If an error has happened, we need to
 * drop the lock to fix it, and once we've done so the xa_state is invalid.
 */
#define XA_ERROR(errno) ((struct xa_node *)(((unsigned long)errno << 2) | 2UL))
#define XAS_BOUNDS	((struct xa_node *)1UL)
#define XAS_RESTART	((struct xa_node *)3UL)

#define __XA_STATE(array, index, shift, sibs)  {	\
	.xa = array,					\
	.xa_index = index,				\
	.xa_shift = shift,				\
	.xa_sibs = sibs,				\
	.xa_offset = 0,					\
	.xa_pad = 0,					\
	.xa_node = XAS_RESTART,				\
	.xa_alloc = NULL,				\
	.xa_update = NULL				\
}

/**
 * XA_STATE() - Declare an XArray operation state.
 * @name: Name of this operation state (usually xas).
 * @array: Array to operate on.
 * @index: Initial index of interest.
 *
 * Declare and initialise an xa_state on the stack.
 */
#define XA_STATE(name, array, index)				\
	struct xa_state name = __XA_STATE(array, index, 0, 0)

/**
 * XA_STATE_ORDER() - Declare an XArray operation state.
 * @name: Name of this operation state (usually xas).
 * @array: Array to operate on.
 * @index: Initial index of interest.
 * @order: Order of entry.
 *
 * Declare and initialise an xa_state on the stack.  This variant of
 * XA_STATE() allows you to specify the 'order' of the element you
 * want to operate on.`
 */
#define XA_STATE_ORDER(name, array, index, order)		\
	struct xa_state name = __XA_STATE(array,		\
			(index >> order) << order,		\
			order - (order % XA_CHUNK_SHIFT),	\
			(1U << (order % XA_CHUNK_SHIFT)) - 1)

#define xas_marked(xas, mark)	xa_marked((xas)->xa, (mark))
#define xas_trylock(xas)	xa_trylock((xas)->xa)
#define xas_lock(xas)		xa_lock((xas)->xa)
#define xas_unlock(xas)		xa_unlock((xas)->xa)
#define xas_lock_bh(xas)	xa_lock_bh((xas)->xa)
#define xas_unlock_bh(xas)	xa_unlock_bh((xas)->xa)
#define xas_lock_irq(xas)	xa_lock_irq((xas)->xa)
#define xas_unlock_irq(xas)	xa_unlock_irq((xas)->xa)
#define xas_lock_irqsave(xas, flags) \
				xa_lock_irqsave((xas)->xa, flags)
#define xas_unlock_irqrestore(xas, flags) \
				xa_unlock_irqrestore((xas)->xa, flags)

/**
 * xas_error() - Return an errno stored in the xa_state.
 * @xas: XArray operation state.
 *
 * Return: 0 if no error has been noted.  A negative errno if one has.
 */
static inline int xas_error(const struct xa_state *xas)
{
	return xa_err(xas->xa_node);
}

/**
 * xas_set_err() - Note an error in the xa_state.
 * @xas: XArray operation state.
 * @err: Negative error number.
 *
 * Only call this function with a negative @err; zero or positive errors
 * will probably not behave the way you think they should.  If you want
 * to clear the error from an xa_state, use xas_reset().
 */
static inline void xas_set_err(struct xa_state *xas, long err)
{
	xas->xa_node = XA_ERROR(err);
}

/**
 * xas_invalid() - Is the xas in a retry or error state?
 * @xas: XArray operation state.
 *
 * Return: %true if the xas cannot be used for operations.
 */
static inline bool xas_invalid(const struct xa_state *xas)
{
	return (unsigned long)xas->xa_node & 3;
}

/**
 * xas_valid() - Is the xas a valid cursor into the array?
 * @xas: XArray operation state.
 *
 * Return: %true if the xas can be used for operations.
 */
static inline bool xas_valid(const struct xa_state *xas)
{
	return !xas_invalid(xas);
}

/**
 * xas_is_node() - Does the xas point to a node?
 * @xas: XArray operation state.
 *
 * Return: %true if the xas currently references a node.
 */
static inline bool xas_is_node(const struct xa_state *xas)
{
	return xas_valid(xas) && xas->xa_node;
}

/* True if the pointer is something other than a node */
static inline bool xas_not_node(struct xa_node *node)
{
	return ((unsigned long)node & 3) || !node;
}

/* True if the node represents RESTART or an error */
static inline bool xas_frozen(struct xa_node *node)
{
	return (unsigned long)node & 2;
}

/* True if the node represents head-of-tree, RESTART or BOUNDS */
static inline bool xas_top(struct xa_node *node)
{
	return node <= XAS_RESTART;
}

/**
 * xas_reset() - Reset an XArray operation state.
 * @xas: XArray operation state.
 *
 * Resets the error or walk state of the @xas so future walks of the
 * array will start from the root.  Use this if you have dropped the
 * xarray lock and want to reuse the xa_state.
 *
 * Context: Any context.
 */
static inline void xas_reset(struct xa_state *xas)
{
	xas->xa_node = XAS_RESTART;
}

/**
 * xas_retry() - Retry the operation if appropriate.
 * @xas: XArray operation state.
 * @entry: Entry from xarray.
 *
 * The advanced functions may sometimes return an internal entry, such as
 * a retry entry or a zero entry.  This function sets up the @xas to restart
 * the walk from the head of the array if needed.
 *
 * Context: Any context.
 * Return: true if the operation needs to be retried.
 */
static inline bool xas_retry(struct xa_state *xas, const void *entry)
{
	if (xa_is_zero(entry))
		return true;
	if (!xa_is_retry(entry))
		return false;
	xas_reset(xas);
	return true;
}

void *xas_load(struct xa_state *);
void *xas_store(struct xa_state *, void *entry);
void *xas_find(struct xa_state *, unsigned long max);
void *xas_find_conflict(struct xa_state *);

bool xas_get_mark(const struct xa_state *, xa_mark_t);
void xas_set_mark(const struct xa_state *, xa_mark_t);
void xas_clear_mark(const struct xa_state *, xa_mark_t);
void *xas_find_marked(struct xa_state *, unsigned long max, xa_mark_t);
void xas_init_marks(const struct xa_state *);

bool xas_nomem(struct xa_state *, gfp_t);
void xas_pause(struct xa_state *);

void xas_create_range(struct xa_state *);

/**
 * xas_reload() - Refetch an entry from the xarray.
 * @xas: XArray operation state.
 *
 * Use this function to check that a previously loaded entry still has
 * the same value.  This is useful for the lockless pagecache lookup where
 * we walk the array with only the RCU lock to protect us, lock the page,
 * then check that the page hasn't moved since we looked it up.
 *
 * The caller guarantees that @xas is still valid.  If it may be in an
 * error or restart state, call xas_load() instead.
 *
 * Return: The entry at this location in the xarray.
 */
static inline void *xas_reload(struct xa_state *xas)
{
	struct xa_node *node = xas->xa_node;

	if (node)
		return xa_entry(xas->xa, node, xas->xa_offset);
	return xa_head(xas->xa);
}

/**
 * xas_set() - Set up XArray operation state for a different index.
 * @xas: XArray operation state.
 * @index: New index into the XArray.
 *
 * Move the operation state to refer to a different index.  This will
 * have the effect of starting a walk from the top; see xas_next()
 * to move to an adjacent index.
 */
static inline void xas_set(struct xa_state *xas, unsigned long index)
{
	xas->xa_index = index;
	xas->xa_node = XAS_RESTART;
}

/**
 * xas_set_order() - Set up XArray operation state for a multislot entry.
 * @xas: XArray operation state.
 * @index: Target of the operation.
 * @order: Entry occupies 2^@order indices.
 */
static inline void xas_set_order(struct xa_state *xas, unsigned long index,
					unsigned int order)
{
#ifdef CONFIG_XARRAY_MULTI
	xas->xa_index = order < BITS_PER_LONG ? (index >> order) << order : 0;
	xas->xa_shift = order - (order % XA_CHUNK_SHIFT);
	xas->xa_sibs = (1 << (order % XA_CHUNK_SHIFT)) - 1;
	xas->xa_node = XAS_RESTART;
#else
	BUG_ON(order > 0);
	xas_set(xas, index);
#endif
}

/**
 * xas_set_update() - Set up XArray operation state for a callback.
 * @xas: XArray operation state.
 * @update: Function to call when updating a node.
 *
 * The XArray can notify a caller after it has updated an xa_node.
 * This is advanced functionality and is only needed by the page cache.
 */
static inline void xas_set_update(struct xa_state *xas, xa_update_node_t update)
{
	xas->xa_update = update;
}

/**
 * xas_next_entry() - Advance iterator to next present entry.
 * @xas: XArray operation state.
 * @max: Highest index to return.
 *
 * xas_next_entry() is an inline function to optimise xarray traversal for
 * speed.  It is equivalent to calling xas_find(), and will call xas_find()
 * for all the hard cases.
 *
 * Return: The next present entry after the one currently referred to by @xas.
 */
static inline void *xas_next_entry(struct xa_state *xas, unsigned long max)
{
	struct xa_node *node = xas->xa_node;
	void *entry;

	if (unlikely(xas_not_node(node) || node->shift ||
			xas->xa_offset != (xas->xa_index & XA_CHUNK_MASK)))
		return xas_find(xas, max);

	do {
		if (unlikely(xas->xa_index >= max))
			return xas_find(xas, max);
		if (unlikely(xas->xa_offset == XA_CHUNK_MASK))
			return xas_find(xas, max);
		entry = xa_entry(xas->xa, node, xas->xa_offset + 1);
		if (unlikely(xa_is_internal(entry)))
			return xas_find(xas, max);
		xas->xa_offset++;
		xas->xa_index++;
	} while (!entry);

	return entry;
}

/* Private */
static inline unsigned int xas_find_chunk(struct xa_state *xas, bool advance,
		xa_mark_t mark)
{
	unsigned long *addr = xas->xa_node->marks[(__force unsigned)mark];
	unsigned int offset = xas->xa_offset;

	if (advance)
		offset++;
	if (XA_CHUNK_SIZE == BITS_PER_LONG) {
		if (offset < XA_CHUNK_SIZE) {
			unsigned long data = *addr & (~0UL << offset);
			if (data)
				return __ffs(data);
		}
		return XA_CHUNK_SIZE;
	}

	return find_next_bit(addr, XA_CHUNK_SIZE, offset);
}

/**
 * xas_next_marked() - Advance iterator to next marked entry.
 * @xas: XArray operation state.
 * @max: Highest index to return.
 * @mark: Mark to search for.
 *
 * xas_next_marked() is an inline function to optimise xarray traversal for
 * speed.  It is equivalent to calling xas_find_marked(), and will call
 * xas_find_marked() for all the hard cases.
 *
 * Return: The next marked entry after the one currently referred to by @xas.
 */
static inline void *xas_next_marked(struct xa_state *xas, unsigned long max,
								xa_mark_t mark)
{
	struct xa_node *node = xas->xa_node;
	unsigned int offset;

	if (unlikely(xas_not_node(node) || node->shift))
		return xas_find_marked(xas, max, mark);
	offset = xas_find_chunk(xas, true, mark);
	xas->xa_offset = offset;
	xas->xa_index = (xas->xa_index & ~XA_CHUNK_MASK) + offset;
	if (xas->xa_index > max)
		return NULL;
	if (offset == XA_CHUNK_SIZE)
		return xas_find_marked(xas, max, mark);
	return xa_entry(xas->xa, node, offset);
}

/*
 * If iterating while holding a lock, drop the lock and reschedule
 * every %XA_CHECK_SCHED loops.
 */
enum {
	XA_CHECK_SCHED = 4096,
};

/**
 * xas_for_each() - Iterate over a range of an XArray.
 * @xas: XArray operation state.
 * @entry: Entry retrieved from the array.
 * @max: Maximum index to retrieve from array.
 *
 * The loop body will be executed for each entry present in the xarray
 * between the current xas position and @max.  @entry will be set to
 * the entry retrieved from the xarray.  It is safe to delete entries
 * from the array in the loop body.  You should hold either the RCU lock
 * or the xa_lock while iterating.  If you need to drop the lock, call
 * xas_pause() first.
 */
#define xas_for_each(xas, entry, max) \
	for (entry = xas_find(xas, max); entry; \
	     entry = xas_next_entry(xas, max))

/**
 * xas_for_each_marked() - Iterate over a range of an XArray.
 * @xas: XArray operation state.
 * @entry: Entry retrieved from the array.
 * @max: Maximum index to retrieve from array.
 * @mark: Mark to search for.
 *
 * The loop body will be executed for each marked entry in the xarray
 * between the current xas position and @max.  @entry will be set to
 * the entry retrieved from the xarray.  It is safe to delete entries
 * from the array in the loop body.  You should hold either the RCU lock
 * or the xa_lock while iterating.  If you need to drop the lock, call
 * xas_pause() first.
 */
#define xas_for_each_marked(xas, entry, max, mark) \
	for (entry = xas_find_marked(xas, max, mark); entry; \
	     entry = xas_next_marked(xas, max, mark))

/**
 * xas_for_each_conflict() - Iterate over a range of an XArray.
 * @xas: XArray operation state.
 * @entry: Entry retrieved from the array.
 *
 * The loop body will be executed for each entry in the XArray that lies
 * within the range specified by @xas.  If the loop completes successfully,
 * any entries that lie in this range will be replaced by @entry.  The caller
 * may break out of the loop; if they do so, the contents of the XArray will
 * be unchanged.  The operation may fail due to an out of memory condition.
 * The caller may also call xa_set_err() to exit the loop while setting an
 * error to record the reason.
 */
#define xas_for_each_conflict(xas, entry) \
	while ((entry = xas_find_conflict(xas)))

void *__xas_next(struct xa_state *);
void *__xas_prev(struct xa_state *);

/**
 * xas_prev() - Move iterator to previous index.
 * @xas: XArray operation state.
 *
 * If the @xas was in an error state, it will remain in an error state
 * and this function will return %NULL.  If the @xas has never been walked,
 * it will have the effect of calling xas_load().  Otherwise one will be
 * subtracted from the index and the state will be walked to the correct
 * location in the array for the next operation.
 *
 * If the iterator was referencing index 0, this function wraps
 * around to %ULONG_MAX.
 *
 * Return: The entry at the new index.  This may be %NULL or an internal
 * entry.
 */
static inline void *xas_prev(struct xa_state *xas)
{
	struct xa_node *node = xas->xa_node;

	if (unlikely(xas_not_node(node) || node->shift ||
				xas->xa_offset == 0))
		return __xas_prev(xas);

	xas->xa_index--;
	xas->xa_offset--;
	return xa_entry(xas->xa, node, xas->xa_offset);
}

/**
 * xas_next() - Move state to next index.
 * @xas: XArray operation state.
 *
 * If the @xas was in an error state, it will remain in an error state
 * and this function will return %NULL.  If the @xas has never been walked,
 * it will have the effect of calling xas_load().  Otherwise one will be
 * added to the index and the state will be walked to the correct
 * location in the array for the next operation.
 *
 * If the iterator was referencing index %ULONG_MAX, this function wraps
 * around to 0.
 *
 * Return: The entry at the new index.  This may be %NULL or an internal
 * entry.
 */
static inline void *xas_next(struct xa_state *xas)
{
	struct xa_node *node = xas->xa_node;

	if (unlikely(xas_not_node(node) || node->shift ||
				xas->xa_offset == XA_CHUNK_MASK))
		return __xas_next(xas);

	xas->xa_index++;
	xas->xa_offset++;
	return xa_entry(xas->xa, node, xas->xa_offset);
}

#endif /* _LINUX_XARRAY_H */<|MERGE_RESOLUTION|>--- conflicted
+++ resolved
@@ -265,10 +265,7 @@
 #define XA_FLAGS_TRACK_FREE	((__force gfp_t)4U)
 #define XA_FLAGS_ZERO_BUSY	((__force gfp_t)8U)
 #define XA_FLAGS_ALLOC_WRAPPED	((__force gfp_t)16U)
-<<<<<<< HEAD
-=======
 #define XA_FLAGS_ACCOUNT	((__force gfp_t)32U)
->>>>>>> 0ecfebd2
 #define XA_FLAGS_MARK(mark)	((__force gfp_t)((1U << __GFP_BITS_SHIFT) << \
 						(__force unsigned)(mark)))
 
