--- conflicted
+++ resolved
@@ -553,60 +553,6 @@
 		return rdi->ports[port_index]->pkey_table[index];
 }
 
-<<<<<<< HEAD
-/**
- * rvt_lookup_qpn - return the QP with the given QPN
- * @ibp: the ibport
- * @qpn: the QP number to look up
- *
- * The caller must hold the rcu_read_lock(), and keep the lock until
- * the returned qp is no longer in use.
- */
-/* TODO: Remove this and put in rdmavt/qp.h when no longer needed by drivers */
-static inline struct rvt_qp *rvt_lookup_qpn(struct rvt_dev_info *rdi,
-					    struct rvt_ibport *rvp,
-					    u32 qpn) __must_hold(RCU)
-{
-	struct rvt_qp *qp = NULL;
-
-	if (unlikely(qpn <= 1)) {
-		qp = rcu_dereference(rvp->qp[qpn]);
-	} else {
-		u32 n = hash_32(qpn, rdi->qp_dev->qp_table_bits);
-
-		for (qp = rcu_dereference(rdi->qp_dev->qp_table[n]); qp;
-			qp = rcu_dereference(qp->next))
-			if (qp->ibqp.qp_num == qpn)
-				break;
-	}
-	return qp;
-}
-
-/**
- * rvt_mod_retry_timer - mod a retry timer
- * @qp - the QP
- * @shift - timeout shift to wait for multiple packets
- * Modify a potentially already running retry timer
- */
-static inline void rvt_mod_retry_timer_ext(struct rvt_qp *qp, u8 shift)
-{
-	struct ib_qp *ibqp = &qp->ibqp;
-	struct rvt_dev_info *rdi = ib_to_rvt(ibqp->device);
-
-	lockdep_assert_held(&qp->s_lock);
-	qp->s_flags |= RVT_S_TIMER;
-	/* 4.096 usec. * (1 << qp->timeout) */
-	mod_timer(&qp->s_timer, jiffies + rdi->busy_jiffies +
-		  (qp->timeout_jiffies << shift));
-}
-
-static inline void rvt_mod_retry_timer(struct rvt_qp *qp)
-{
-	return rvt_mod_retry_timer_ext(qp, 0);
-}
-
-=======
->>>>>>> 0ecfebd2
 struct rvt_dev_info *rvt_alloc_device(size_t size, int nports);
 void rvt_dealloc_device(struct rvt_dev_info *rdi);
 int rvt_register_device(struct rvt_dev_info *rvd, u32 driver_id);
