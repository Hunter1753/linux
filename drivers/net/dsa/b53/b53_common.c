/*
 * B53 switch driver main logic
 *
 * Copyright (C) 2011-2013 Jonas Gorski <jogo@openwrt.org>
 * Copyright (C) 2016 Florian Fainelli <f.fainelli@gmail.com>
 *
 * Permission to use, copy, modify, and/or distribute this software for any
 * purpose with or without fee is hereby granted, provided that the above
 * copyright notice and this permission notice appear in all copies.
 *
 * THE SOFTWARE IS PROVIDED "AS IS" AND THE AUTHOR DISCLAIMS ALL WARRANTIES
 * WITH REGARD TO THIS SOFTWARE INCLUDING ALL IMPLIED WARRANTIES OF
 * MERCHANTABILITY AND FITNESS. IN NO EVENT SHALL THE AUTHOR BE LIABLE FOR
 * ANY SPECIAL, DIRECT, INDIRECT, OR CONSEQUENTIAL DAMAGES OR ANY DAMAGES
 * WHATSOEVER RESULTING FROM LOSS OF USE, DATA OR PROFITS, WHETHER IN AN
 * ACTION OF CONTRACT, NEGLIGENCE OR OTHER TORTIOUS ACTION, ARISING OUT OF
 * OR IN CONNECTION WITH THE USE OR PERFORMANCE OF THIS SOFTWARE.
 */

#include <linux/delay.h>
#include <linux/export.h>
#include <linux/gpio.h>
#include <linux/kernel.h>
#include <linux/module.h>
#include <linux/platform_data/b53.h>
#include <linux/phy.h>
#include <linux/phylink.h>
#include <linux/etherdevice.h>
#include <linux/if_bridge.h>
#include <net/dsa.h>

#include "b53_regs.h"
#include "b53_priv.h"

struct b53_mib_desc {
	u8 size;
	u8 offset;
	const char *name;
};

/* BCM5365 MIB counters */
static const struct b53_mib_desc b53_mibs_65[] = {
	{ 8, 0x00, "TxOctets" },
	{ 4, 0x08, "TxDropPkts" },
	{ 4, 0x10, "TxBroadcastPkts" },
	{ 4, 0x14, "TxMulticastPkts" },
	{ 4, 0x18, "TxUnicastPkts" },
	{ 4, 0x1c, "TxCollisions" },
	{ 4, 0x20, "TxSingleCollision" },
	{ 4, 0x24, "TxMultipleCollision" },
	{ 4, 0x28, "TxDeferredTransmit" },
	{ 4, 0x2c, "TxLateCollision" },
	{ 4, 0x30, "TxExcessiveCollision" },
	{ 4, 0x38, "TxPausePkts" },
	{ 8, 0x44, "RxOctets" },
	{ 4, 0x4c, "RxUndersizePkts" },
	{ 4, 0x50, "RxPausePkts" },
	{ 4, 0x54, "Pkts64Octets" },
	{ 4, 0x58, "Pkts65to127Octets" },
	{ 4, 0x5c, "Pkts128to255Octets" },
	{ 4, 0x60, "Pkts256to511Octets" },
	{ 4, 0x64, "Pkts512to1023Octets" },
	{ 4, 0x68, "Pkts1024to1522Octets" },
	{ 4, 0x6c, "RxOversizePkts" },
	{ 4, 0x70, "RxJabbers" },
	{ 4, 0x74, "RxAlignmentErrors" },
	{ 4, 0x78, "RxFCSErrors" },
	{ 8, 0x7c, "RxGoodOctets" },
	{ 4, 0x84, "RxDropPkts" },
	{ 4, 0x88, "RxUnicastPkts" },
	{ 4, 0x8c, "RxMulticastPkts" },
	{ 4, 0x90, "RxBroadcastPkts" },
	{ 4, 0x94, "RxSAChanges" },
	{ 4, 0x98, "RxFragments" },
};

#define B53_MIBS_65_SIZE	ARRAY_SIZE(b53_mibs_65)

/* BCM63xx MIB counters */
static const struct b53_mib_desc b53_mibs_63xx[] = {
	{ 8, 0x00, "TxOctets" },
	{ 4, 0x08, "TxDropPkts" },
	{ 4, 0x0c, "TxQoSPkts" },
	{ 4, 0x10, "TxBroadcastPkts" },
	{ 4, 0x14, "TxMulticastPkts" },
	{ 4, 0x18, "TxUnicastPkts" },
	{ 4, 0x1c, "TxCollisions" },
	{ 4, 0x20, "TxSingleCollision" },
	{ 4, 0x24, "TxMultipleCollision" },
	{ 4, 0x28, "TxDeferredTransmit" },
	{ 4, 0x2c, "TxLateCollision" },
	{ 4, 0x30, "TxExcessiveCollision" },
	{ 4, 0x38, "TxPausePkts" },
	{ 8, 0x3c, "TxQoSOctets" },
	{ 8, 0x44, "RxOctets" },
	{ 4, 0x4c, "RxUndersizePkts" },
	{ 4, 0x50, "RxPausePkts" },
	{ 4, 0x54, "Pkts64Octets" },
	{ 4, 0x58, "Pkts65to127Octets" },
	{ 4, 0x5c, "Pkts128to255Octets" },
	{ 4, 0x60, "Pkts256to511Octets" },
	{ 4, 0x64, "Pkts512to1023Octets" },
	{ 4, 0x68, "Pkts1024to1522Octets" },
	{ 4, 0x6c, "RxOversizePkts" },
	{ 4, 0x70, "RxJabbers" },
	{ 4, 0x74, "RxAlignmentErrors" },
	{ 4, 0x78, "RxFCSErrors" },
	{ 8, 0x7c, "RxGoodOctets" },
	{ 4, 0x84, "RxDropPkts" },
	{ 4, 0x88, "RxUnicastPkts" },
	{ 4, 0x8c, "RxMulticastPkts" },
	{ 4, 0x90, "RxBroadcastPkts" },
	{ 4, 0x94, "RxSAChanges" },
	{ 4, 0x98, "RxFragments" },
	{ 4, 0xa0, "RxSymbolErrors" },
	{ 4, 0xa4, "RxQoSPkts" },
	{ 8, 0xa8, "RxQoSOctets" },
	{ 4, 0xb0, "Pkts1523to2047Octets" },
	{ 4, 0xb4, "Pkts2048to4095Octets" },
	{ 4, 0xb8, "Pkts4096to8191Octets" },
	{ 4, 0xbc, "Pkts8192to9728Octets" },
	{ 4, 0xc0, "RxDiscarded" },
};

#define B53_MIBS_63XX_SIZE	ARRAY_SIZE(b53_mibs_63xx)

/* MIB counters */
static const struct b53_mib_desc b53_mibs[] = {
	{ 8, 0x00, "TxOctets" },
	{ 4, 0x08, "TxDropPkts" },
	{ 4, 0x10, "TxBroadcastPkts" },
	{ 4, 0x14, "TxMulticastPkts" },
	{ 4, 0x18, "TxUnicastPkts" },
	{ 4, 0x1c, "TxCollisions" },
	{ 4, 0x20, "TxSingleCollision" },
	{ 4, 0x24, "TxMultipleCollision" },
	{ 4, 0x28, "TxDeferredTransmit" },
	{ 4, 0x2c, "TxLateCollision" },
	{ 4, 0x30, "TxExcessiveCollision" },
	{ 4, 0x38, "TxPausePkts" },
	{ 8, 0x50, "RxOctets" },
	{ 4, 0x58, "RxUndersizePkts" },
	{ 4, 0x5c, "RxPausePkts" },
	{ 4, 0x60, "Pkts64Octets" },
	{ 4, 0x64, "Pkts65to127Octets" },
	{ 4, 0x68, "Pkts128to255Octets" },
	{ 4, 0x6c, "Pkts256to511Octets" },
	{ 4, 0x70, "Pkts512to1023Octets" },
	{ 4, 0x74, "Pkts1024to1522Octets" },
	{ 4, 0x78, "RxOversizePkts" },
	{ 4, 0x7c, "RxJabbers" },
	{ 4, 0x80, "RxAlignmentErrors" },
	{ 4, 0x84, "RxFCSErrors" },
	{ 8, 0x88, "RxGoodOctets" },
	{ 4, 0x90, "RxDropPkts" },
	{ 4, 0x94, "RxUnicastPkts" },
	{ 4, 0x98, "RxMulticastPkts" },
	{ 4, 0x9c, "RxBroadcastPkts" },
	{ 4, 0xa0, "RxSAChanges" },
	{ 4, 0xa4, "RxFragments" },
	{ 4, 0xa8, "RxJumboPkts" },
	{ 4, 0xac, "RxSymbolErrors" },
	{ 4, 0xc0, "RxDiscarded" },
};

#define B53_MIBS_SIZE	ARRAY_SIZE(b53_mibs)

static const struct b53_mib_desc b53_mibs_58xx[] = {
	{ 8, 0x00, "TxOctets" },
	{ 4, 0x08, "TxDropPkts" },
	{ 4, 0x0c, "TxQPKTQ0" },
	{ 4, 0x10, "TxBroadcastPkts" },
	{ 4, 0x14, "TxMulticastPkts" },
	{ 4, 0x18, "TxUnicastPKts" },
	{ 4, 0x1c, "TxCollisions" },
	{ 4, 0x20, "TxSingleCollision" },
	{ 4, 0x24, "TxMultipleCollision" },
	{ 4, 0x28, "TxDeferredCollision" },
	{ 4, 0x2c, "TxLateCollision" },
	{ 4, 0x30, "TxExcessiveCollision" },
	{ 4, 0x34, "TxFrameInDisc" },
	{ 4, 0x38, "TxPausePkts" },
	{ 4, 0x3c, "TxQPKTQ1" },
	{ 4, 0x40, "TxQPKTQ2" },
	{ 4, 0x44, "TxQPKTQ3" },
	{ 4, 0x48, "TxQPKTQ4" },
	{ 4, 0x4c, "TxQPKTQ5" },
	{ 8, 0x50, "RxOctets" },
	{ 4, 0x58, "RxUndersizePkts" },
	{ 4, 0x5c, "RxPausePkts" },
	{ 4, 0x60, "RxPkts64Octets" },
	{ 4, 0x64, "RxPkts65to127Octets" },
	{ 4, 0x68, "RxPkts128to255Octets" },
	{ 4, 0x6c, "RxPkts256to511Octets" },
	{ 4, 0x70, "RxPkts512to1023Octets" },
	{ 4, 0x74, "RxPkts1024toMaxPktsOctets" },
	{ 4, 0x78, "RxOversizePkts" },
	{ 4, 0x7c, "RxJabbers" },
	{ 4, 0x80, "RxAlignmentErrors" },
	{ 4, 0x84, "RxFCSErrors" },
	{ 8, 0x88, "RxGoodOctets" },
	{ 4, 0x90, "RxDropPkts" },
	{ 4, 0x94, "RxUnicastPkts" },
	{ 4, 0x98, "RxMulticastPkts" },
	{ 4, 0x9c, "RxBroadcastPkts" },
	{ 4, 0xa0, "RxSAChanges" },
	{ 4, 0xa4, "RxFragments" },
	{ 4, 0xa8, "RxJumboPkt" },
	{ 4, 0xac, "RxSymblErr" },
	{ 4, 0xb0, "InRangeErrCount" },
	{ 4, 0xb4, "OutRangeErrCount" },
	{ 4, 0xb8, "EEELpiEvent" },
	{ 4, 0xbc, "EEELpiDuration" },
	{ 4, 0xc0, "RxDiscard" },
	{ 4, 0xc8, "TxQPKTQ6" },
	{ 4, 0xcc, "TxQPKTQ7" },
	{ 4, 0xd0, "TxPkts64Octets" },
	{ 4, 0xd4, "TxPkts65to127Octets" },
	{ 4, 0xd8, "TxPkts128to255Octets" },
	{ 4, 0xdc, "TxPkts256to511Ocets" },
	{ 4, 0xe0, "TxPkts512to1023Ocets" },
	{ 4, 0xe4, "TxPkts1024toMaxPktOcets" },
};

#define B53_MIBS_58XX_SIZE	ARRAY_SIZE(b53_mibs_58xx)

static int b53_do_vlan_op(struct b53_device *dev, u8 op)
{
	unsigned int i;

	b53_write8(dev, B53_ARLIO_PAGE, dev->vta_regs[0], VTA_START_CMD | op);

	for (i = 0; i < 10; i++) {
		u8 vta;

		b53_read8(dev, B53_ARLIO_PAGE, dev->vta_regs[0], &vta);
		if (!(vta & VTA_START_CMD))
			return 0;

		usleep_range(100, 200);
	}

	return -EIO;
}

static void b53_set_vlan_entry(struct b53_device *dev, u16 vid,
			       struct b53_vlan *vlan)
{
	if (is5325(dev)) {
		u32 entry = 0;

		if (vlan->members) {
			entry = ((vlan->untag & VA_UNTAG_MASK_25) <<
				 VA_UNTAG_S_25) | vlan->members;
			if (dev->core_rev >= 3)
				entry |= VA_VALID_25_R4 | vid << VA_VID_HIGH_S;
			else
				entry |= VA_VALID_25;
		}

		b53_write32(dev, B53_VLAN_PAGE, B53_VLAN_WRITE_25, entry);
		b53_write16(dev, B53_VLAN_PAGE, B53_VLAN_TABLE_ACCESS_25, vid |
			    VTA_RW_STATE_WR | VTA_RW_OP_EN);
	} else if (is5365(dev)) {
		u16 entry = 0;

		if (vlan->members)
			entry = ((vlan->untag & VA_UNTAG_MASK_65) <<
				 VA_UNTAG_S_65) | vlan->members | VA_VALID_65;

		b53_write16(dev, B53_VLAN_PAGE, B53_VLAN_WRITE_65, entry);
		b53_write16(dev, B53_VLAN_PAGE, B53_VLAN_TABLE_ACCESS_65, vid |
			    VTA_RW_STATE_WR | VTA_RW_OP_EN);
	} else {
		b53_write16(dev, B53_ARLIO_PAGE, dev->vta_regs[1], vid);
		b53_write32(dev, B53_ARLIO_PAGE, dev->vta_regs[2],
			    (vlan->untag << VTE_UNTAG_S) | vlan->members);

		b53_do_vlan_op(dev, VTA_CMD_WRITE);
	}

	dev_dbg(dev->ds->dev, "VID: %d, members: 0x%04x, untag: 0x%04x\n",
		vid, vlan->members, vlan->untag);
}

static void b53_get_vlan_entry(struct b53_device *dev, u16 vid,
			       struct b53_vlan *vlan)
{
	if (is5325(dev)) {
		u32 entry = 0;

		b53_write16(dev, B53_VLAN_PAGE, B53_VLAN_TABLE_ACCESS_25, vid |
			    VTA_RW_STATE_RD | VTA_RW_OP_EN);
		b53_read32(dev, B53_VLAN_PAGE, B53_VLAN_WRITE_25, &entry);

		if (dev->core_rev >= 3)
			vlan->valid = !!(entry & VA_VALID_25_R4);
		else
			vlan->valid = !!(entry & VA_VALID_25);
		vlan->members = entry & VA_MEMBER_MASK;
		vlan->untag = (entry >> VA_UNTAG_S_25) & VA_UNTAG_MASK_25;

	} else if (is5365(dev)) {
		u16 entry = 0;

		b53_write16(dev, B53_VLAN_PAGE, B53_VLAN_TABLE_ACCESS_65, vid |
			    VTA_RW_STATE_WR | VTA_RW_OP_EN);
		b53_read16(dev, B53_VLAN_PAGE, B53_VLAN_WRITE_65, &entry);

		vlan->valid = !!(entry & VA_VALID_65);
		vlan->members = entry & VA_MEMBER_MASK;
		vlan->untag = (entry >> VA_UNTAG_S_65) & VA_UNTAG_MASK_65;
	} else {
		u32 entry = 0;

		b53_write16(dev, B53_ARLIO_PAGE, dev->vta_regs[1], vid);
		b53_do_vlan_op(dev, VTA_CMD_READ);
		b53_read32(dev, B53_ARLIO_PAGE, dev->vta_regs[2], &entry);
		vlan->members = entry & VTE_MEMBERS;
		vlan->untag = (entry >> VTE_UNTAG_S) & VTE_MEMBERS;
		vlan->valid = true;
	}
}

static void b53_set_forwarding(struct b53_device *dev, int enable)
{
	u8 mgmt;

	b53_read8(dev, B53_CTRL_PAGE, B53_SWITCH_MODE, &mgmt);

	if (enable)
		mgmt |= SM_SW_FWD_EN;
	else
		mgmt &= ~SM_SW_FWD_EN;

	b53_write8(dev, B53_CTRL_PAGE, B53_SWITCH_MODE, mgmt);

	/* Include IMP port in dumb forwarding mode
	 */
	b53_read8(dev, B53_CTRL_PAGE, B53_SWITCH_CTRL, &mgmt);
	mgmt |= B53_MII_DUMB_FWDG_EN;
	b53_write8(dev, B53_CTRL_PAGE, B53_SWITCH_CTRL, mgmt);

	/* Look at B53_UC_FWD_EN and B53_MC_FWD_EN to decide whether
	 * frames should be flooded or not.
	 */
	b53_read8(dev, B53_CTRL_PAGE, B53_IP_MULTICAST_CTRL, &mgmt);
	mgmt |= B53_UC_FWD_EN | B53_MC_FWD_EN | B53_IPMC_FWD_EN;
	b53_write8(dev, B53_CTRL_PAGE, B53_IP_MULTICAST_CTRL, mgmt);
}

static void b53_enable_vlan(struct b53_device *dev, int port, bool enable,
			    bool enable_filtering)
{
	u8 mgmt, vc0, vc1, vc4 = 0, vc5;

	b53_read8(dev, B53_CTRL_PAGE, B53_SWITCH_MODE, &mgmt);
	b53_read8(dev, B53_VLAN_PAGE, B53_VLAN_CTRL0, &vc0);
	b53_read8(dev, B53_VLAN_PAGE, B53_VLAN_CTRL1, &vc1);

	if (is5325(dev) || is5365(dev)) {
		b53_read8(dev, B53_VLAN_PAGE, B53_VLAN_CTRL4_25, &vc4);
		b53_read8(dev, B53_VLAN_PAGE, B53_VLAN_CTRL5_25, &vc5);
	} else if (is63xx(dev)) {
		b53_read8(dev, B53_VLAN_PAGE, B53_VLAN_CTRL4_63XX, &vc4);
		b53_read8(dev, B53_VLAN_PAGE, B53_VLAN_CTRL5_63XX, &vc5);
	} else {
		b53_read8(dev, B53_VLAN_PAGE, B53_VLAN_CTRL4, &vc4);
		b53_read8(dev, B53_VLAN_PAGE, B53_VLAN_CTRL5, &vc5);
	}

	if (enable) {
		vc0 |= VC0_VLAN_EN | VC0_VID_CHK_EN | VC0_VID_HASH_VID;
		vc1 |= VC1_RX_MCST_UNTAG_EN | VC1_RX_MCST_FWD_EN;
		vc4 &= ~VC4_ING_VID_CHECK_MASK;
		if (enable_filtering) {
			vc4 |= VC4_ING_VID_VIO_DROP << VC4_ING_VID_CHECK_S;
			vc5 |= VC5_DROP_VTABLE_MISS;
		} else {
			vc4 |= VC4_ING_VID_VIO_FWD << VC4_ING_VID_CHECK_S;
			vc5 &= ~VC5_DROP_VTABLE_MISS;
		}

		if (is5325(dev))
			vc0 &= ~VC0_RESERVED_1;

		if (is5325(dev) || is5365(dev))
			vc1 |= VC1_RX_MCST_TAG_EN;

	} else {
		vc0 &= ~(VC0_VLAN_EN | VC0_VID_CHK_EN | VC0_VID_HASH_VID);
		vc1 &= ~(VC1_RX_MCST_UNTAG_EN | VC1_RX_MCST_FWD_EN);
		vc4 &= ~VC4_ING_VID_CHECK_MASK;
		vc5 &= ~VC5_DROP_VTABLE_MISS;

		if (is5325(dev) || is5365(dev))
			vc4 |= VC4_ING_VID_VIO_FWD << VC4_ING_VID_CHECK_S;
		else
			vc4 |= VC4_ING_VID_VIO_TO_IMP << VC4_ING_VID_CHECK_S;

		if (is5325(dev) || is5365(dev))
			vc1 &= ~VC1_RX_MCST_TAG_EN;
	}

	if (!is5325(dev) && !is5365(dev))
		vc5 &= ~VC5_VID_FFF_EN;

	b53_write8(dev, B53_VLAN_PAGE, B53_VLAN_CTRL0, vc0);
	b53_write8(dev, B53_VLAN_PAGE, B53_VLAN_CTRL1, vc1);

	if (is5325(dev) || is5365(dev)) {
		/* enable the high 8 bit vid check on 5325 */
		if (is5325(dev) && enable)
			b53_write8(dev, B53_VLAN_PAGE, B53_VLAN_CTRL3,
				   VC3_HIGH_8BIT_EN);
		else
			b53_write8(dev, B53_VLAN_PAGE, B53_VLAN_CTRL3, 0);

		b53_write8(dev, B53_VLAN_PAGE, B53_VLAN_CTRL4_25, vc4);
		b53_write8(dev, B53_VLAN_PAGE, B53_VLAN_CTRL5_25, vc5);
	} else if (is63xx(dev)) {
		b53_write16(dev, B53_VLAN_PAGE, B53_VLAN_CTRL3_63XX, 0);
		b53_write8(dev, B53_VLAN_PAGE, B53_VLAN_CTRL4_63XX, vc4);
		b53_write8(dev, B53_VLAN_PAGE, B53_VLAN_CTRL5_63XX, vc5);
	} else {
		b53_write16(dev, B53_VLAN_PAGE, B53_VLAN_CTRL3, 0);
		b53_write8(dev, B53_VLAN_PAGE, B53_VLAN_CTRL4, vc4);
		b53_write8(dev, B53_VLAN_PAGE, B53_VLAN_CTRL5, vc5);
	}

	b53_write8(dev, B53_CTRL_PAGE, B53_SWITCH_MODE, mgmt);

	dev->vlan_enabled = enable;

	dev_dbg(dev->dev, "Port %d VLAN enabled: %d, filtering: %d\n",
		port, enable, enable_filtering);
}

static int b53_set_jumbo(struct b53_device *dev, bool enable, bool allow_10_100)
{
	u32 port_mask = 0;
	u16 max_size = JMS_MIN_SIZE;

	if (is5325(dev) || is5365(dev))
		return -EINVAL;

	if (enable) {
		port_mask = dev->enabled_ports;
		max_size = JMS_MAX_SIZE;
		if (allow_10_100)
			port_mask |= JPM_10_100_JUMBO_EN;
	}

	b53_write32(dev, B53_JUMBO_PAGE, dev->jumbo_pm_reg, port_mask);
	return b53_write16(dev, B53_JUMBO_PAGE, dev->jumbo_size_reg, max_size);
}

static int b53_flush_arl(struct b53_device *dev, u8 mask)
{
	unsigned int i;

	b53_write8(dev, B53_CTRL_PAGE, B53_FAST_AGE_CTRL,
		   FAST_AGE_DONE | FAST_AGE_DYNAMIC | mask);

	for (i = 0; i < 10; i++) {
		u8 fast_age_ctrl;

		b53_read8(dev, B53_CTRL_PAGE, B53_FAST_AGE_CTRL,
			  &fast_age_ctrl);

		if (!(fast_age_ctrl & FAST_AGE_DONE))
			goto out;

		msleep(1);
	}

	return -ETIMEDOUT;
out:
	/* Only age dynamic entries (default behavior) */
	b53_write8(dev, B53_CTRL_PAGE, B53_FAST_AGE_CTRL, FAST_AGE_DYNAMIC);
	return 0;
}

static int b53_fast_age_port(struct b53_device *dev, int port)
{
	b53_write8(dev, B53_CTRL_PAGE, B53_FAST_AGE_PORT_CTRL, port);

	return b53_flush_arl(dev, FAST_AGE_PORT);
}

static int b53_fast_age_vlan(struct b53_device *dev, u16 vid)
{
	b53_write16(dev, B53_CTRL_PAGE, B53_FAST_AGE_VID_CTRL, vid);

	return b53_flush_arl(dev, FAST_AGE_VLAN);
}

void b53_imp_vlan_setup(struct dsa_switch *ds, int cpu_port)
{
	struct b53_device *dev = ds->priv;
	unsigned int i;
	u16 pvlan;

	/* Enable the IMP port to be in the same VLAN as the other ports
	 * on a per-port basis such that we only have Port i and IMP in
	 * the same VLAN.
	 */
	b53_for_each_port(dev, i) {
		b53_read16(dev, B53_PVLAN_PAGE, B53_PVLAN_PORT_MASK(i), &pvlan);
		pvlan |= BIT(cpu_port);
		b53_write16(dev, B53_PVLAN_PAGE, B53_PVLAN_PORT_MASK(i), pvlan);
	}
}
EXPORT_SYMBOL(b53_imp_vlan_setup);

static void b53_port_set_ucast_flood(struct b53_device *dev, int port,
				     bool unicast)
{
	u16 uc;

	b53_read16(dev, B53_CTRL_PAGE, B53_UC_FLOOD_MASK, &uc);
	if (unicast)
		uc |= BIT(port);
	else
		uc &= ~BIT(port);
	b53_write16(dev, B53_CTRL_PAGE, B53_UC_FLOOD_MASK, uc);
}

static void b53_port_set_mcast_flood(struct b53_device *dev, int port,
				     bool multicast)
{
	u16 mc;

	b53_read16(dev, B53_CTRL_PAGE, B53_MC_FLOOD_MASK, &mc);
	if (multicast)
		mc |= BIT(port);
	else
		mc &= ~BIT(port);
	b53_write16(dev, B53_CTRL_PAGE, B53_MC_FLOOD_MASK, mc);

	b53_read16(dev, B53_CTRL_PAGE, B53_IPMC_FLOOD_MASK, &mc);
	if (multicast)
		mc |= BIT(port);
	else
		mc &= ~BIT(port);
	b53_write16(dev, B53_CTRL_PAGE, B53_IPMC_FLOOD_MASK, mc);
}

static void b53_port_set_learning(struct b53_device *dev, int port,
				  bool learning)
{
	u16 reg;

	b53_read16(dev, B53_CTRL_PAGE, B53_DIS_LEARNING, &reg);
	if (learning)
		reg &= ~BIT(port);
	else
		reg |= BIT(port);
	b53_write16(dev, B53_CTRL_PAGE, B53_DIS_LEARNING, reg);
}

int b53_enable_port(struct dsa_switch *ds, int port, struct phy_device *phy)
{
	struct b53_device *dev = ds->priv;
	unsigned int cpu_port;
	int ret = 0;
	u16 pvlan;

	if (!dsa_is_user_port(ds, port))
		return 0;

	cpu_port = dsa_to_port(ds, port)->cpu_dp->index;

	b53_port_set_ucast_flood(dev, port, true);
	b53_port_set_mcast_flood(dev, port, true);
	b53_port_set_learning(dev, port, false);

	if (dev->ops->irq_enable)
		ret = dev->ops->irq_enable(dev, port);
	if (ret)
		return ret;

	/* Clear the Rx and Tx disable bits and set to no spanning tree */
	b53_write8(dev, B53_CTRL_PAGE, B53_PORT_CTRL(port), 0);

	/* Set this port, and only this one to be in the default VLAN,
	 * if member of a bridge, restore its membership prior to
	 * bringing down this port.
	 */
	b53_read16(dev, B53_PVLAN_PAGE, B53_PVLAN_PORT_MASK(port), &pvlan);
	pvlan &= ~0x1ff;
	pvlan |= BIT(port);
	pvlan |= dev->ports[port].vlan_ctl_mask;
	b53_write16(dev, B53_PVLAN_PAGE, B53_PVLAN_PORT_MASK(port), pvlan);

	b53_imp_vlan_setup(ds, cpu_port);

	/* If EEE was enabled, restore it */
	if (dev->ports[port].eee.eee_enabled)
		b53_eee_enable_set(ds, port, true);

	return 0;
}
EXPORT_SYMBOL(b53_enable_port);

void b53_disable_port(struct dsa_switch *ds, int port)
{
	struct b53_device *dev = ds->priv;
	u8 reg;

	/* Disable Tx/Rx for the port */
	b53_read8(dev, B53_CTRL_PAGE, B53_PORT_CTRL(port), &reg);
	reg |= PORT_CTRL_RX_DISABLE | PORT_CTRL_TX_DISABLE;
	b53_write8(dev, B53_CTRL_PAGE, B53_PORT_CTRL(port), reg);

	if (dev->ops->irq_disable)
		dev->ops->irq_disable(dev, port);
}
EXPORT_SYMBOL(b53_disable_port);

void b53_brcm_hdr_setup(struct dsa_switch *ds, int port)
{
	struct b53_device *dev = ds->priv;
	bool tag_en = !(dev->tag_protocol == DSA_TAG_PROTO_NONE);
	u8 hdr_ctl, val;
	u16 reg;

	/* Resolve which bit controls the Broadcom tag */
	switch (port) {
	case 8:
		val = BRCM_HDR_P8_EN;
		break;
	case 7:
		val = BRCM_HDR_P7_EN;
		break;
	case 5:
		val = BRCM_HDR_P5_EN;
		break;
	default:
		val = 0;
		break;
	}

	/* Enable management mode if tagging is requested */
	b53_read8(dev, B53_CTRL_PAGE, B53_SWITCH_MODE, &hdr_ctl);
	if (tag_en)
		hdr_ctl |= SM_SW_FWD_MODE;
	else
		hdr_ctl &= ~SM_SW_FWD_MODE;
	b53_write8(dev, B53_CTRL_PAGE, B53_SWITCH_MODE, hdr_ctl);

	/* Configure the appropriate IMP port */
	b53_read8(dev, B53_MGMT_PAGE, B53_GLOBAL_CONFIG, &hdr_ctl);
	if (port == 8)
		hdr_ctl |= GC_FRM_MGMT_PORT_MII;
	else if (port == 5)
		hdr_ctl |= GC_FRM_MGMT_PORT_M;
	b53_write8(dev, B53_MGMT_PAGE, B53_GLOBAL_CONFIG, hdr_ctl);

	/* Enable Broadcom tags for IMP port */
	b53_read8(dev, B53_MGMT_PAGE, B53_BRCM_HDR, &hdr_ctl);
	if (tag_en)
		hdr_ctl |= val;
	else
		hdr_ctl &= ~val;
	b53_write8(dev, B53_MGMT_PAGE, B53_BRCM_HDR, hdr_ctl);

	/* Registers below are only accessible on newer devices */
	if (!is58xx(dev))
		return;

	/* Enable reception Broadcom tag for CPU TX (switch RX) to
	 * allow us to tag outgoing frames
	 */
	b53_read16(dev, B53_MGMT_PAGE, B53_BRCM_HDR_RX_DIS, &reg);
	if (tag_en)
		reg &= ~BIT(port);
	else
		reg |= BIT(port);
	b53_write16(dev, B53_MGMT_PAGE, B53_BRCM_HDR_RX_DIS, reg);

	/* Enable transmission of Broadcom tags from the switch (CPU RX) to
	 * allow delivering frames to the per-port net_devices
	 */
	b53_read16(dev, B53_MGMT_PAGE, B53_BRCM_HDR_TX_DIS, &reg);
	if (tag_en)
		reg &= ~BIT(port);
	else
		reg |= BIT(port);
	b53_write16(dev, B53_MGMT_PAGE, B53_BRCM_HDR_TX_DIS, reg);
}
EXPORT_SYMBOL(b53_brcm_hdr_setup);

static void b53_enable_cpu_port(struct b53_device *dev, int port)
{
	u8 port_ctrl;

	/* BCM5325 CPU port is at 8 */
	if ((is5325(dev) || is5365(dev)) && port == B53_CPU_PORT_25)
		port = B53_CPU_PORT;

	port_ctrl = PORT_CTRL_RX_BCST_EN |
		    PORT_CTRL_RX_MCST_EN |
		    PORT_CTRL_RX_UCST_EN;
	b53_write8(dev, B53_CTRL_PAGE, B53_PORT_CTRL(port), port_ctrl);

	b53_brcm_hdr_setup(dev->ds, port);

	b53_port_set_ucast_flood(dev, port, true);
	b53_port_set_mcast_flood(dev, port, true);
	b53_port_set_learning(dev, port, false);
}

static void b53_enable_mib(struct b53_device *dev)
{
	u8 gc;

	b53_read8(dev, B53_MGMT_PAGE, B53_GLOBAL_CONFIG, &gc);
	gc &= ~(GC_RESET_MIB | GC_MIB_AC_EN);
	b53_write8(dev, B53_MGMT_PAGE, B53_GLOBAL_CONFIG, gc);
}

static u16 b53_default_pvid(struct b53_device *dev)
{
	if (is5325(dev) || is5365(dev))
		return 1;
	else
		return 0;
}

static bool b53_vlan_port_needs_forced_tagged(struct dsa_switch *ds, int port)
{
	struct b53_device *dev = ds->priv;

	return dev->tag_protocol == DSA_TAG_PROTO_NONE && dsa_is_cpu_port(ds, port);
}

int b53_configure_vlan(struct dsa_switch *ds)
{
	struct b53_device *dev = ds->priv;
	struct b53_vlan vl = { 0 };
	struct b53_vlan *v;
	int i, def_vid;
	u16 vid;

	def_vid = b53_default_pvid(dev);

	/* clear all vlan entries */
	if (is5325(dev) || is5365(dev)) {
		for (i = def_vid; i < dev->num_vlans; i++)
			b53_set_vlan_entry(dev, i, &vl);
	} else {
		b53_do_vlan_op(dev, VTA_CMD_CLEAR);
	}

	b53_enable_vlan(dev, -1, dev->vlan_enabled, ds->vlan_filtering);

	/* Create an untagged VLAN entry for the default PVID in case
	 * CONFIG_VLAN_8021Q is disabled and there are no calls to
	 * dsa_slave_vlan_rx_add_vid() to create the default VLAN
	 * entry. Do this only when the tagging protocol is not
	 * DSA_TAG_PROTO_NONE
	 */
	b53_for_each_port(dev, i) {
		v = &dev->vlans[def_vid];
		v->members |= BIT(i);
		if (!b53_vlan_port_needs_forced_tagged(ds, i))
			v->untag = v->members;
		b53_write16(dev, B53_VLAN_PAGE,
			    B53_VLAN_PORT_DEF_TAG(i), def_vid);
	}

	/* Upon initial call we have not set-up any VLANs, but upon
	 * system resume, we need to restore all VLAN entries.
	 */
	for (vid = def_vid; vid < dev->num_vlans; vid++) {
		v = &dev->vlans[vid];

		if (!v->members)
			continue;

		b53_set_vlan_entry(dev, vid, v);
		b53_fast_age_vlan(dev, vid);
	}

	return 0;
}
EXPORT_SYMBOL(b53_configure_vlan);

static void b53_switch_reset_gpio(struct b53_device *dev)
{
	int gpio = dev->reset_gpio;

	if (gpio < 0)
		return;

	/* Reset sequence: RESET low(50ms)->high(20ms)
	 */
	gpio_set_value(gpio, 0);
	mdelay(50);

	gpio_set_value(gpio, 1);
	mdelay(20);

	dev->current_page = 0xff;
}

static int b53_switch_reset(struct b53_device *dev)
{
	unsigned int timeout = 1000;
	u8 mgmt, reg;

	b53_switch_reset_gpio(dev);

	if (is539x(dev)) {
		b53_write8(dev, B53_CTRL_PAGE, B53_SOFTRESET, 0x83);
		b53_write8(dev, B53_CTRL_PAGE, B53_SOFTRESET, 0x00);
	}

	/* This is specific to 58xx devices here, do not use is58xx() which
	 * covers the larger Starfigther 2 family, including 7445/7278 which
	 * still use this driver as a library and need to perform the reset
	 * earlier.
	 */
	if (dev->chip_id == BCM58XX_DEVICE_ID ||
	    dev->chip_id == BCM583XX_DEVICE_ID) {
		b53_read8(dev, B53_CTRL_PAGE, B53_SOFTRESET, &reg);
		reg |= SW_RST | EN_SW_RST | EN_CH_RST;
		b53_write8(dev, B53_CTRL_PAGE, B53_SOFTRESET, reg);

		do {
			b53_read8(dev, B53_CTRL_PAGE, B53_SOFTRESET, &reg);
			if (!(reg & SW_RST))
				break;

			usleep_range(1000, 2000);
		} while (timeout-- > 0);

		if (timeout == 0) {
			dev_err(dev->dev,
				"Timeout waiting for SW_RST to clear!\n");
			return -ETIMEDOUT;
		}
	}

	b53_read8(dev, B53_CTRL_PAGE, B53_SWITCH_MODE, &mgmt);

	if (!(mgmt & SM_SW_FWD_EN)) {
		mgmt &= ~SM_SW_FWD_MODE;
		mgmt |= SM_SW_FWD_EN;

		b53_write8(dev, B53_CTRL_PAGE, B53_SWITCH_MODE, mgmt);
		b53_read8(dev, B53_CTRL_PAGE, B53_SWITCH_MODE, &mgmt);

		if (!(mgmt & SM_SW_FWD_EN)) {
			dev_err(dev->dev, "Failed to enable switch!\n");
			return -EINVAL;
		}
	}

	b53_enable_mib(dev);

	return b53_flush_arl(dev, FAST_AGE_STATIC);
}

static int b53_phy_read16(struct dsa_switch *ds, int addr, int reg)
{
	struct b53_device *priv = ds->priv;
	u16 value = 0;
	int ret;

	if (priv->ops->phy_read16)
		ret = priv->ops->phy_read16(priv, addr, reg, &value);
	else
		ret = b53_read16(priv, B53_PORT_MII_PAGE(addr),
				 reg * 2, &value);

	return ret ? ret : value;
}

static int b53_phy_write16(struct dsa_switch *ds, int addr, int reg, u16 val)
{
	struct b53_device *priv = ds->priv;

	if (priv->ops->phy_write16)
		return priv->ops->phy_write16(priv, addr, reg, val);

	return b53_write16(priv, B53_PORT_MII_PAGE(addr), reg * 2, val);
}

static int b53_reset_switch(struct b53_device *priv)
{
	/* reset vlans */
	memset(priv->vlans, 0, sizeof(*priv->vlans) * priv->num_vlans);
	memset(priv->ports, 0, sizeof(*priv->ports) * priv->num_ports);

	priv->serdes_lane = B53_INVALID_LANE;

	return b53_switch_reset(priv);
}

static int b53_apply_config(struct b53_device *priv)
{
	/* disable switching */
	b53_set_forwarding(priv, 0);

	b53_configure_vlan(priv->ds);

	/* enable switching */
	b53_set_forwarding(priv, 1);

	return 0;
}

static void b53_reset_mib(struct b53_device *priv)
{
	u8 gc;

	b53_read8(priv, B53_MGMT_PAGE, B53_GLOBAL_CONFIG, &gc);

	b53_write8(priv, B53_MGMT_PAGE, B53_GLOBAL_CONFIG, gc | GC_RESET_MIB);
	msleep(1);
	b53_write8(priv, B53_MGMT_PAGE, B53_GLOBAL_CONFIG, gc & ~GC_RESET_MIB);
	msleep(1);
}

static const struct b53_mib_desc *b53_get_mib(struct b53_device *dev)
{
	if (is5365(dev))
		return b53_mibs_65;
	else if (is63xx(dev))
		return b53_mibs_63xx;
	else if (is58xx(dev))
		return b53_mibs_58xx;
	else
		return b53_mibs;
}

static unsigned int b53_get_mib_size(struct b53_device *dev)
{
	if (is5365(dev))
		return B53_MIBS_65_SIZE;
	else if (is63xx(dev))
		return B53_MIBS_63XX_SIZE;
	else if (is58xx(dev))
		return B53_MIBS_58XX_SIZE;
	else
		return B53_MIBS_SIZE;
}

static struct phy_device *b53_get_phy_device(struct dsa_switch *ds, int port)
{
	/* These ports typically do not have built-in PHYs */
	switch (port) {
	case B53_CPU_PORT_25:
	case 7:
	case B53_CPU_PORT:
		return NULL;
	}

	return mdiobus_get_phy(ds->slave_mii_bus, port);
}

void b53_get_strings(struct dsa_switch *ds, int port, u32 stringset,
		     uint8_t *data)
{
	struct b53_device *dev = ds->priv;
	const struct b53_mib_desc *mibs = b53_get_mib(dev);
	unsigned int mib_size = b53_get_mib_size(dev);
	struct phy_device *phydev;
	unsigned int i;

	if (stringset == ETH_SS_STATS) {
		for (i = 0; i < mib_size; i++)
			strlcpy(data + i * ETH_GSTRING_LEN,
				mibs[i].name, ETH_GSTRING_LEN);
	} else if (stringset == ETH_SS_PHY_STATS) {
		phydev = b53_get_phy_device(ds, port);
		if (!phydev)
			return;

		phy_ethtool_get_strings(phydev, data);
	}
}
EXPORT_SYMBOL(b53_get_strings);

void b53_get_ethtool_stats(struct dsa_switch *ds, int port, uint64_t *data)
{
	struct b53_device *dev = ds->priv;
	const struct b53_mib_desc *mibs = b53_get_mib(dev);
	unsigned int mib_size = b53_get_mib_size(dev);
	const struct b53_mib_desc *s;
	unsigned int i;
	u64 val = 0;

	if (is5365(dev) && port == 5)
		port = 8;

	mutex_lock(&dev->stats_mutex);

	for (i = 0; i < mib_size; i++) {
		s = &mibs[i];

		if (s->size == 8) {
			b53_read64(dev, B53_MIB_PAGE(port), s->offset, &val);
		} else {
			u32 val32;

			b53_read32(dev, B53_MIB_PAGE(port), s->offset,
				   &val32);
			val = val32;
		}
		data[i] = (u64)val;
	}

	mutex_unlock(&dev->stats_mutex);
}
EXPORT_SYMBOL(b53_get_ethtool_stats);

void b53_get_ethtool_phy_stats(struct dsa_switch *ds, int port, uint64_t *data)
{
	struct phy_device *phydev;

	phydev = b53_get_phy_device(ds, port);
	if (!phydev)
		return;

	phy_ethtool_get_stats(phydev, NULL, data);
}
EXPORT_SYMBOL(b53_get_ethtool_phy_stats);

int b53_get_sset_count(struct dsa_switch *ds, int port, int sset)
{
	struct b53_device *dev = ds->priv;
	struct phy_device *phydev;

	if (sset == ETH_SS_STATS) {
		return b53_get_mib_size(dev);
	} else if (sset == ETH_SS_PHY_STATS) {
		phydev = b53_get_phy_device(ds, port);
		if (!phydev)
			return 0;

		return phy_ethtool_get_sset_count(phydev);
	}

	return 0;
}
EXPORT_SYMBOL(b53_get_sset_count);

enum b53_devlink_resource_id {
	B53_DEVLINK_PARAM_ID_VLAN_TABLE,
};

static u64 b53_devlink_vlan_table_get(void *priv)
{
	struct b53_device *dev = priv;
	struct b53_vlan *vl;
	unsigned int i;
	u64 count = 0;

	for (i = 0; i < dev->num_vlans; i++) {
		vl = &dev->vlans[i];
		if (vl->members)
			count++;
	}

	return count;
}

int b53_setup_devlink_resources(struct dsa_switch *ds)
{
	struct devlink_resource_size_params size_params;
	struct b53_device *dev = ds->priv;
	int err;

	devlink_resource_size_params_init(&size_params, dev->num_vlans,
					  dev->num_vlans,
					  1, DEVLINK_RESOURCE_UNIT_ENTRY);

	err = dsa_devlink_resource_register(ds, "VLAN", dev->num_vlans,
					    B53_DEVLINK_PARAM_ID_VLAN_TABLE,
					    DEVLINK_RESOURCE_ID_PARENT_TOP,
					    &size_params);
	if (err)
		goto out;

	dsa_devlink_resource_occ_get_register(ds,
					      B53_DEVLINK_PARAM_ID_VLAN_TABLE,
					      b53_devlink_vlan_table_get, dev);

	return 0;
out:
	dsa_devlink_resources_unregister(ds);
	return err;
}
EXPORT_SYMBOL(b53_setup_devlink_resources);

static int b53_setup(struct dsa_switch *ds)
{
	struct b53_device *dev = ds->priv;
	unsigned int port;
	int ret;

	/* Request bridge PVID untagged when DSA_TAG_PROTO_NONE is set
	 * which forces the CPU port to be tagged in all VLANs.
	 */
	ds->untag_bridge_pvid = dev->tag_protocol == DSA_TAG_PROTO_NONE;

	ret = b53_reset_switch(dev);
	if (ret) {
		dev_err(ds->dev, "failed to reset switch\n");
		return ret;
	}

	b53_reset_mib(dev);

	ret = b53_apply_config(dev);
	if (ret) {
		dev_err(ds->dev, "failed to apply configuration\n");
		return ret;
	}

	/* Configure IMP/CPU port, disable all other ports. Enabled
	 * ports will be configured with .port_enable
	 */
	for (port = 0; port < dev->num_ports; port++) {
		if (dsa_is_cpu_port(ds, port))
			b53_enable_cpu_port(dev, port);
		else
			b53_disable_port(ds, port);
	}

	return b53_setup_devlink_resources(ds);
}

static void b53_teardown(struct dsa_switch *ds)
{
	dsa_devlink_resources_unregister(ds);
}

static void b53_force_link(struct b53_device *dev, int port, int link)
{
	u8 reg, val, off;

	/* Override the port settings */
	if (port == dev->imp_port) {
		off = B53_PORT_OVERRIDE_CTRL;
		val = PORT_OVERRIDE_EN;
	} else {
		off = B53_GMII_PORT_OVERRIDE_CTRL(port);
		val = GMII_PO_EN;
	}

	b53_read8(dev, B53_CTRL_PAGE, off, &reg);
	reg |= val;
	if (link)
		reg |= PORT_OVERRIDE_LINK;
	else
		reg &= ~PORT_OVERRIDE_LINK;
	b53_write8(dev, B53_CTRL_PAGE, off, reg);
}

static void b53_force_port_config(struct b53_device *dev, int port,
				  int speed, int duplex,
				  bool tx_pause, bool rx_pause)
{
	u8 reg, val, off;

	/* Override the port settings */
	if (port == dev->imp_port) {
		off = B53_PORT_OVERRIDE_CTRL;
		val = PORT_OVERRIDE_EN;
	} else {
		off = B53_GMII_PORT_OVERRIDE_CTRL(port);
		val = GMII_PO_EN;
	}

	b53_read8(dev, B53_CTRL_PAGE, off, &reg);
	reg |= val;
	if (duplex == DUPLEX_FULL)
		reg |= PORT_OVERRIDE_FULL_DUPLEX;
	else
		reg &= ~PORT_OVERRIDE_FULL_DUPLEX;

	switch (speed) {
	case 2000:
		reg |= PORT_OVERRIDE_SPEED_2000M;
		fallthrough;
	case SPEED_1000:
		reg |= PORT_OVERRIDE_SPEED_1000M;
		break;
	case SPEED_100:
		reg |= PORT_OVERRIDE_SPEED_100M;
		break;
	case SPEED_10:
		reg |= PORT_OVERRIDE_SPEED_10M;
		break;
	default:
		dev_err(dev->dev, "unknown speed: %d\n", speed);
		return;
	}

	if (rx_pause)
		reg |= PORT_OVERRIDE_RX_FLOW;
	if (tx_pause)
		reg |= PORT_OVERRIDE_TX_FLOW;

	b53_write8(dev, B53_CTRL_PAGE, off, reg);
}

static void b53_adjust_link(struct dsa_switch *ds, int port,
			    struct phy_device *phydev)
{
	struct b53_device *dev = ds->priv;
	struct ethtool_eee *p = &dev->ports[port].eee;
	u8 rgmii_ctrl = 0, reg = 0, off;
	bool tx_pause = false;
	bool rx_pause = false;

	if (!phy_is_pseudo_fixed_link(phydev))
		return;

	/* Enable flow control on BCM5301x's CPU port */
	if (is5301x(dev) && dsa_is_cpu_port(ds, port))
		tx_pause = rx_pause = true;

	if (phydev->pause) {
		if (phydev->asym_pause)
			tx_pause = true;
		rx_pause = true;
	}

	b53_force_port_config(dev, port, phydev->speed, phydev->duplex,
			      tx_pause, rx_pause);
	b53_force_link(dev, port, phydev->link);

	if (is531x5(dev) && phy_interface_is_rgmii(phydev)) {
		if (port == dev->imp_port)
			off = B53_RGMII_CTRL_IMP;
		else
			off = B53_RGMII_CTRL_P(port);

		/* Configure the port RGMII clock delay by DLL disabled and
		 * tx_clk aligned timing (restoring to reset defaults)
		 */
		b53_read8(dev, B53_CTRL_PAGE, off, &rgmii_ctrl);
		rgmii_ctrl &= ~(RGMII_CTRL_DLL_RXC | RGMII_CTRL_DLL_TXC |
				RGMII_CTRL_TIMING_SEL);

		/* PHY_INTERFACE_MODE_RGMII_TXID means TX internal delay, make
		 * sure that we enable the port TX clock internal delay to
		 * account for this internal delay that is inserted, otherwise
		 * the switch won't be able to receive correctly.
		 *
		 * PHY_INTERFACE_MODE_RGMII means that we are not introducing
		 * any delay neither on transmission nor reception, so the
		 * BCM53125 must also be configured accordingly to account for
		 * the lack of delay and introduce
		 *
		 * The BCM53125 switch has its RX clock and TX clock control
		 * swapped, hence the reason why we modify the TX clock path in
		 * the "RGMII" case
		 */
		if (phydev->interface == PHY_INTERFACE_MODE_RGMII_TXID)
			rgmii_ctrl |= RGMII_CTRL_DLL_TXC;
		if (phydev->interface == PHY_INTERFACE_MODE_RGMII)
			rgmii_ctrl |= RGMII_CTRL_DLL_TXC | RGMII_CTRL_DLL_RXC;
		rgmii_ctrl |= RGMII_CTRL_TIMING_SEL;
		b53_write8(dev, B53_CTRL_PAGE, off, rgmii_ctrl);

		dev_info(ds->dev, "Configured port %d for %s\n", port,
			 phy_modes(phydev->interface));
	}

	/* configure MII port if necessary */
	if (is5325(dev)) {
		b53_read8(dev, B53_CTRL_PAGE, B53_PORT_OVERRIDE_CTRL,
			  &reg);

		/* reverse mii needs to be enabled */
		if (!(reg & PORT_OVERRIDE_RV_MII_25)) {
			b53_write8(dev, B53_CTRL_PAGE, B53_PORT_OVERRIDE_CTRL,
				   reg | PORT_OVERRIDE_RV_MII_25);
			b53_read8(dev, B53_CTRL_PAGE, B53_PORT_OVERRIDE_CTRL,
				  &reg);

			if (!(reg & PORT_OVERRIDE_RV_MII_25)) {
				dev_err(ds->dev,
					"Failed to enable reverse MII mode\n");
				return;
			}
		}
	}

	/* Re-negotiate EEE if it was enabled already */
	p->eee_enabled = b53_eee_init(ds, port, phydev);
}

void b53_port_event(struct dsa_switch *ds, int port)
{
	struct b53_device *dev = ds->priv;
	bool link;
	u16 sts;

	b53_read16(dev, B53_STAT_PAGE, B53_LINK_STAT, &sts);
	link = !!(sts & BIT(port));
	dsa_port_phylink_mac_change(ds, port, link);
}
EXPORT_SYMBOL(b53_port_event);

static void b53_phylink_get_caps(struct dsa_switch *ds, int port,
				 struct phylink_config *config)
{
	struct b53_device *dev = ds->priv;

	/* Internal ports need GMII for PHYLIB */
	__set_bit(PHY_INTERFACE_MODE_GMII, config->supported_interfaces);

	/* These switches appear to support MII and RevMII too, but beyond
	 * this, the code gives very few clues. FIXME: We probably need more
	 * interface modes here.
	 *
	 * According to b53_srab_mux_init(), ports 3..5 can support:
	 *  SGMII, MII, GMII, RGMII or INTERNAL depending on the MUX setting.
	 * However, the interface mode read from the MUX configuration is
	 * not passed back to DSA, so phylink uses NA.
	 * DT can specify RGMII for ports 0, 1.
	 * For MDIO, port 8 can be RGMII_TXID.
	 */
	__set_bit(PHY_INTERFACE_MODE_MII, config->supported_interfaces);
	__set_bit(PHY_INTERFACE_MODE_REVMII, config->supported_interfaces);

	config->mac_capabilities = MAC_ASYM_PAUSE | MAC_SYM_PAUSE |
		MAC_10 | MAC_100;

	/* 5325/5365 are not capable of gigabit speeds, everything else is.
	 * Note: the original code also exclulded Gigagbit for MII, RevMII
	 * and 802.3z modes. MII and RevMII are not able to work above 100M,
	 * so will be excluded by the generic validator implementation.
	 * However, the exclusion of Gigabit for 802.3z just seems wrong.
	 */
	if (!(is5325(dev) || is5365(dev)))
		config->mac_capabilities |= MAC_1000;
<<<<<<< HEAD

	/* Get the implementation specific capabilities */
	if (dev->ops->phylink_get_caps)
		dev->ops->phylink_get_caps(dev, port, config);

=======

	/* Get the implementation specific capabilities */
	if (dev->ops->phylink_get_caps)
		dev->ops->phylink_get_caps(dev, port, config);

>>>>>>> 88084a3d
	/* This driver does not make use of the speed, duplex, pause or the
	 * advertisement in its mac_config, so it is safe to mark this driver
	 * as non-legacy.
	 */
	config->legacy_pre_march2020 = false;
}

static struct phylink_pcs *b53_phylink_mac_select_pcs(struct dsa_switch *ds,
						      int port,
						      phy_interface_t interface)
{
	struct b53_device *dev = ds->priv;

	if (!dev->ops->phylink_mac_select_pcs)
		return NULL;

	return dev->ops->phylink_mac_select_pcs(dev, port, interface);
}

void b53_phylink_mac_config(struct dsa_switch *ds, int port,
			    unsigned int mode,
			    const struct phylink_link_state *state)
{
}
EXPORT_SYMBOL(b53_phylink_mac_config);

void b53_phylink_mac_link_down(struct dsa_switch *ds, int port,
			       unsigned int mode,
			       phy_interface_t interface)
{
	struct b53_device *dev = ds->priv;

	if (mode == MLO_AN_PHY)
		return;

	if (mode == MLO_AN_FIXED) {
		b53_force_link(dev, port, false);
		return;
	}

	if (phy_interface_mode_is_8023z(interface) &&
	    dev->ops->serdes_link_set)
		dev->ops->serdes_link_set(dev, port, mode, interface, false);
}
EXPORT_SYMBOL(b53_phylink_mac_link_down);

void b53_phylink_mac_link_up(struct dsa_switch *ds, int port,
			     unsigned int mode,
			     phy_interface_t interface,
			     struct phy_device *phydev,
			     int speed, int duplex,
			     bool tx_pause, bool rx_pause)
{
	struct b53_device *dev = ds->priv;

	if (mode == MLO_AN_PHY)
		return;

	if (mode == MLO_AN_FIXED) {
		b53_force_port_config(dev, port, speed, duplex,
				      tx_pause, rx_pause);
		b53_force_link(dev, port, true);
		return;
	}

	if (phy_interface_mode_is_8023z(interface) &&
	    dev->ops->serdes_link_set)
		dev->ops->serdes_link_set(dev, port, mode, interface, true);
}
EXPORT_SYMBOL(b53_phylink_mac_link_up);

int b53_vlan_filtering(struct dsa_switch *ds, int port, bool vlan_filtering,
		       struct netlink_ext_ack *extack)
{
	struct b53_device *dev = ds->priv;

	b53_enable_vlan(dev, port, dev->vlan_enabled, vlan_filtering);

	return 0;
}
EXPORT_SYMBOL(b53_vlan_filtering);

static int b53_vlan_prepare(struct dsa_switch *ds, int port,
			    const struct switchdev_obj_port_vlan *vlan)
{
	struct b53_device *dev = ds->priv;

	if ((is5325(dev) || is5365(dev)) && vlan->vid == 0)
		return -EOPNOTSUPP;

	/* Port 7 on 7278 connects to the ASP's UniMAC which is not capable of
	 * receiving VLAN tagged frames at all, we can still allow the port to
	 * be configured for egress untagged.
	 */
	if (dev->chip_id == BCM7278_DEVICE_ID && port == 7 &&
	    !(vlan->flags & BRIDGE_VLAN_INFO_UNTAGGED))
		return -EINVAL;

	if (vlan->vid >= dev->num_vlans)
		return -ERANGE;

	b53_enable_vlan(dev, port, true, ds->vlan_filtering);

	return 0;
}

int b53_vlan_add(struct dsa_switch *ds, int port,
		 const struct switchdev_obj_port_vlan *vlan,
		 struct netlink_ext_ack *extack)
{
	struct b53_device *dev = ds->priv;
	bool untagged = vlan->flags & BRIDGE_VLAN_INFO_UNTAGGED;
	bool pvid = vlan->flags & BRIDGE_VLAN_INFO_PVID;
	struct b53_vlan *vl;
	int err;

	err = b53_vlan_prepare(ds, port, vlan);
	if (err)
		return err;

	vl = &dev->vlans[vlan->vid];

	b53_get_vlan_entry(dev, vlan->vid, vl);

	if (vlan->vid == 0 && vlan->vid == b53_default_pvid(dev))
		untagged = true;

	vl->members |= BIT(port);
	if (untagged && !b53_vlan_port_needs_forced_tagged(ds, port))
		vl->untag |= BIT(port);
	else
		vl->untag &= ~BIT(port);

	b53_set_vlan_entry(dev, vlan->vid, vl);
	b53_fast_age_vlan(dev, vlan->vid);

	if (pvid && !dsa_is_cpu_port(ds, port)) {
		b53_write16(dev, B53_VLAN_PAGE, B53_VLAN_PORT_DEF_TAG(port),
			    vlan->vid);
		b53_fast_age_vlan(dev, vlan->vid);
	}

	return 0;
}
EXPORT_SYMBOL(b53_vlan_add);

int b53_vlan_del(struct dsa_switch *ds, int port,
		 const struct switchdev_obj_port_vlan *vlan)
{
	struct b53_device *dev = ds->priv;
	bool untagged = vlan->flags & BRIDGE_VLAN_INFO_UNTAGGED;
	struct b53_vlan *vl;
	u16 pvid;

	b53_read16(dev, B53_VLAN_PAGE, B53_VLAN_PORT_DEF_TAG(port), &pvid);

	vl = &dev->vlans[vlan->vid];

	b53_get_vlan_entry(dev, vlan->vid, vl);

	vl->members &= ~BIT(port);

	if (pvid == vlan->vid)
		pvid = b53_default_pvid(dev);

	if (untagged && !b53_vlan_port_needs_forced_tagged(ds, port))
		vl->untag &= ~(BIT(port));

	b53_set_vlan_entry(dev, vlan->vid, vl);
	b53_fast_age_vlan(dev, vlan->vid);

	b53_write16(dev, B53_VLAN_PAGE, B53_VLAN_PORT_DEF_TAG(port), pvid);
	b53_fast_age_vlan(dev, pvid);

	return 0;
}
EXPORT_SYMBOL(b53_vlan_del);

/* Address Resolution Logic routines. Caller must hold &dev->arl_mutex. */
static int b53_arl_op_wait(struct b53_device *dev)
{
	unsigned int timeout = 10;
	u8 reg;

	do {
		b53_read8(dev, B53_ARLIO_PAGE, B53_ARLTBL_RW_CTRL, &reg);
		if (!(reg & ARLTBL_START_DONE))
			return 0;

		usleep_range(1000, 2000);
	} while (timeout--);

	dev_warn(dev->dev, "timeout waiting for ARL to finish: 0x%02x\n", reg);

	return -ETIMEDOUT;
}

static int b53_arl_rw_op(struct b53_device *dev, unsigned int op)
{
	u8 reg;

	if (op > ARLTBL_RW)
		return -EINVAL;

	b53_read8(dev, B53_ARLIO_PAGE, B53_ARLTBL_RW_CTRL, &reg);
	reg |= ARLTBL_START_DONE;
	if (op)
		reg |= ARLTBL_RW;
	else
		reg &= ~ARLTBL_RW;
	if (dev->vlan_enabled)
		reg &= ~ARLTBL_IVL_SVL_SELECT;
	else
		reg |= ARLTBL_IVL_SVL_SELECT;
	b53_write8(dev, B53_ARLIO_PAGE, B53_ARLTBL_RW_CTRL, reg);

	return b53_arl_op_wait(dev);
}

static int b53_arl_read(struct b53_device *dev, u64 mac,
			u16 vid, struct b53_arl_entry *ent, u8 *idx)
{
	DECLARE_BITMAP(free_bins, B53_ARLTBL_MAX_BIN_ENTRIES);
	unsigned int i;
	int ret;

	ret = b53_arl_op_wait(dev);
	if (ret)
		return ret;

	bitmap_zero(free_bins, dev->num_arl_bins);

	/* Read the bins */
	for (i = 0; i < dev->num_arl_bins; i++) {
		u64 mac_vid;
		u32 fwd_entry;

		b53_read64(dev, B53_ARLIO_PAGE,
			   B53_ARLTBL_MAC_VID_ENTRY(i), &mac_vid);
		b53_read32(dev, B53_ARLIO_PAGE,
			   B53_ARLTBL_DATA_ENTRY(i), &fwd_entry);
		b53_arl_to_entry(ent, mac_vid, fwd_entry);

		if (!(fwd_entry & ARLTBL_VALID)) {
			set_bit(i, free_bins);
			continue;
		}
		if ((mac_vid & ARLTBL_MAC_MASK) != mac)
			continue;
		if (dev->vlan_enabled &&
		    ((mac_vid >> ARLTBL_VID_S) & ARLTBL_VID_MASK) != vid)
			continue;
		*idx = i;
		return 0;
	}

	*idx = find_first_bit(free_bins, dev->num_arl_bins);
	return *idx >= dev->num_arl_bins ? -ENOSPC : -ENOENT;
}

static int b53_arl_op(struct b53_device *dev, int op, int port,
		      const unsigned char *addr, u16 vid, bool is_valid)
{
	struct b53_arl_entry ent;
	u32 fwd_entry;
	u64 mac, mac_vid = 0;
	u8 idx = 0;
	int ret;

	/* Convert the array into a 64-bit MAC */
	mac = ether_addr_to_u64(addr);

	/* Perform a read for the given MAC and VID */
	b53_write48(dev, B53_ARLIO_PAGE, B53_MAC_ADDR_IDX, mac);
	b53_write16(dev, B53_ARLIO_PAGE, B53_VLAN_ID_IDX, vid);

	/* Issue a read operation for this MAC */
	ret = b53_arl_rw_op(dev, 1);
	if (ret)
		return ret;

	ret = b53_arl_read(dev, mac, vid, &ent, &idx);

	/* If this is a read, just finish now */
	if (op)
		return ret;

	switch (ret) {
	case -ETIMEDOUT:
		return ret;
	case -ENOSPC:
		dev_dbg(dev->dev, "{%pM,%.4d} no space left in ARL\n",
			addr, vid);
		return is_valid ? ret : 0;
	case -ENOENT:
		/* We could not find a matching MAC, so reset to a new entry */
		dev_dbg(dev->dev, "{%pM,%.4d} not found, using idx: %d\n",
			addr, vid, idx);
		fwd_entry = 0;
		break;
	default:
		dev_dbg(dev->dev, "{%pM,%.4d} found, using idx: %d\n",
			addr, vid, idx);
		break;
	}

	/* For multicast address, the port is a bitmask and the validity
	 * is determined by having at least one port being still active
	 */
	if (!is_multicast_ether_addr(addr)) {
		ent.port = port;
		ent.is_valid = is_valid;
	} else {
		if (is_valid)
			ent.port |= BIT(port);
		else
			ent.port &= ~BIT(port);

		ent.is_valid = !!(ent.port);
	}

	ent.vid = vid;
	ent.is_static = true;
	ent.is_age = false;
	memcpy(ent.mac, addr, ETH_ALEN);
	b53_arl_from_entry(&mac_vid, &fwd_entry, &ent);

	b53_write64(dev, B53_ARLIO_PAGE,
		    B53_ARLTBL_MAC_VID_ENTRY(idx), mac_vid);
	b53_write32(dev, B53_ARLIO_PAGE,
		    B53_ARLTBL_DATA_ENTRY(idx), fwd_entry);

	return b53_arl_rw_op(dev, 0);
}

int b53_fdb_add(struct dsa_switch *ds, int port,
		const unsigned char *addr, u16 vid,
		struct dsa_db db)
{
	struct b53_device *priv = ds->priv;
	int ret;

	/* 5325 and 5365 require some more massaging, but could
	 * be supported eventually
	 */
	if (is5325(priv) || is5365(priv))
		return -EOPNOTSUPP;

	mutex_lock(&priv->arl_mutex);
	ret = b53_arl_op(priv, 0, port, addr, vid, true);
	mutex_unlock(&priv->arl_mutex);

	return ret;
}
EXPORT_SYMBOL(b53_fdb_add);

int b53_fdb_del(struct dsa_switch *ds, int port,
		const unsigned char *addr, u16 vid,
		struct dsa_db db)
{
	struct b53_device *priv = ds->priv;
	int ret;

	mutex_lock(&priv->arl_mutex);
	ret = b53_arl_op(priv, 0, port, addr, vid, false);
	mutex_unlock(&priv->arl_mutex);

	return ret;
}
EXPORT_SYMBOL(b53_fdb_del);

static int b53_arl_search_wait(struct b53_device *dev)
{
	unsigned int timeout = 1000;
	u8 reg;

	do {
		b53_read8(dev, B53_ARLIO_PAGE, B53_ARL_SRCH_CTL, &reg);
		if (!(reg & ARL_SRCH_STDN))
			return 0;

		if (reg & ARL_SRCH_VLID)
			return 0;

		usleep_range(1000, 2000);
	} while (timeout--);

	return -ETIMEDOUT;
}

static void b53_arl_search_rd(struct b53_device *dev, u8 idx,
			      struct b53_arl_entry *ent)
{
	u64 mac_vid;
	u32 fwd_entry;

	b53_read64(dev, B53_ARLIO_PAGE,
		   B53_ARL_SRCH_RSTL_MACVID(idx), &mac_vid);
	b53_read32(dev, B53_ARLIO_PAGE,
		   B53_ARL_SRCH_RSTL(idx), &fwd_entry);
	b53_arl_to_entry(ent, mac_vid, fwd_entry);
}

static int b53_fdb_copy(int port, const struct b53_arl_entry *ent,
			dsa_fdb_dump_cb_t *cb, void *data)
{
	if (!ent->is_valid)
		return 0;

	if (port != ent->port)
		return 0;

	return cb(ent->mac, ent->vid, ent->is_static, data);
}

int b53_fdb_dump(struct dsa_switch *ds, int port,
		 dsa_fdb_dump_cb_t *cb, void *data)
{
	struct b53_device *priv = ds->priv;
	struct b53_arl_entry results[2];
	unsigned int count = 0;
	int ret;
	u8 reg;

	mutex_lock(&priv->arl_mutex);

	/* Start search operation */
	reg = ARL_SRCH_STDN;
	b53_write8(priv, B53_ARLIO_PAGE, B53_ARL_SRCH_CTL, reg);

	do {
		ret = b53_arl_search_wait(priv);
		if (ret)
			break;

		b53_arl_search_rd(priv, 0, &results[0]);
		ret = b53_fdb_copy(port, &results[0], cb, data);
		if (ret)
			break;

		if (priv->num_arl_bins > 2) {
			b53_arl_search_rd(priv, 1, &results[1]);
			ret = b53_fdb_copy(port, &results[1], cb, data);
			if (ret)
				break;

			if (!results[0].is_valid && !results[1].is_valid)
				break;
		}

	} while (count++ < b53_max_arl_entries(priv) / 2);

	mutex_unlock(&priv->arl_mutex);

	return 0;
}
EXPORT_SYMBOL(b53_fdb_dump);

int b53_mdb_add(struct dsa_switch *ds, int port,
		const struct switchdev_obj_port_mdb *mdb,
		struct dsa_db db)
{
	struct b53_device *priv = ds->priv;
	int ret;

	/* 5325 and 5365 require some more massaging, but could
	 * be supported eventually
	 */
	if (is5325(priv) || is5365(priv))
		return -EOPNOTSUPP;

	mutex_lock(&priv->arl_mutex);
	ret = b53_arl_op(priv, 0, port, mdb->addr, mdb->vid, true);
	mutex_unlock(&priv->arl_mutex);

	return ret;
}
EXPORT_SYMBOL(b53_mdb_add);

int b53_mdb_del(struct dsa_switch *ds, int port,
		const struct switchdev_obj_port_mdb *mdb,
		struct dsa_db db)
{
	struct b53_device *priv = ds->priv;
	int ret;

	mutex_lock(&priv->arl_mutex);
	ret = b53_arl_op(priv, 0, port, mdb->addr, mdb->vid, false);
	mutex_unlock(&priv->arl_mutex);
	if (ret)
		dev_err(ds->dev, "failed to delete MDB entry\n");

	return ret;
}
EXPORT_SYMBOL(b53_mdb_del);

int b53_br_join(struct dsa_switch *ds, int port, struct dsa_bridge bridge,
		bool *tx_fwd_offload, struct netlink_ext_ack *extack)
{
	struct b53_device *dev = ds->priv;
	s8 cpu_port = dsa_to_port(ds, port)->cpu_dp->index;
	u16 pvlan, reg;
	unsigned int i;

	/* On 7278, port 7 which connects to the ASP should only receive
	 * traffic from matching CFP rules.
	 */
	if (dev->chip_id == BCM7278_DEVICE_ID && port == 7)
		return -EINVAL;

	/* Make this port leave the all VLANs join since we will have proper
	 * VLAN entries from now on
	 */
	if (is58xx(dev)) {
		b53_read16(dev, B53_VLAN_PAGE, B53_JOIN_ALL_VLAN_EN, &reg);
		reg &= ~BIT(port);
		if ((reg & BIT(cpu_port)) == BIT(cpu_port))
			reg &= ~BIT(cpu_port);
		b53_write16(dev, B53_VLAN_PAGE, B53_JOIN_ALL_VLAN_EN, reg);
	}

	b53_read16(dev, B53_PVLAN_PAGE, B53_PVLAN_PORT_MASK(port), &pvlan);

	b53_for_each_port(dev, i) {
		if (!dsa_port_offloads_bridge(dsa_to_port(ds, i), &bridge))
			continue;

		/* Add this local port to the remote port VLAN control
		 * membership and update the remote port bitmask
		 */
		b53_read16(dev, B53_PVLAN_PAGE, B53_PVLAN_PORT_MASK(i), &reg);
		reg |= BIT(port);
		b53_write16(dev, B53_PVLAN_PAGE, B53_PVLAN_PORT_MASK(i), reg);
		dev->ports[i].vlan_ctl_mask = reg;

		pvlan |= BIT(i);
	}

	/* Configure the local port VLAN control membership to include
	 * remote ports and update the local port bitmask
	 */
	b53_write16(dev, B53_PVLAN_PAGE, B53_PVLAN_PORT_MASK(port), pvlan);
	dev->ports[port].vlan_ctl_mask = pvlan;

	return 0;
}
EXPORT_SYMBOL(b53_br_join);

void b53_br_leave(struct dsa_switch *ds, int port, struct dsa_bridge bridge)
{
	struct b53_device *dev = ds->priv;
	struct b53_vlan *vl = &dev->vlans[0];
	s8 cpu_port = dsa_to_port(ds, port)->cpu_dp->index;
	unsigned int i;
	u16 pvlan, reg, pvid;

	b53_read16(dev, B53_PVLAN_PAGE, B53_PVLAN_PORT_MASK(port), &pvlan);

	b53_for_each_port(dev, i) {
		/* Don't touch the remaining ports */
		if (!dsa_port_offloads_bridge(dsa_to_port(ds, i), &bridge))
			continue;

		b53_read16(dev, B53_PVLAN_PAGE, B53_PVLAN_PORT_MASK(i), &reg);
		reg &= ~BIT(port);
		b53_write16(dev, B53_PVLAN_PAGE, B53_PVLAN_PORT_MASK(i), reg);
		dev->ports[port].vlan_ctl_mask = reg;

		/* Prevent self removal to preserve isolation */
		if (port != i)
			pvlan &= ~BIT(i);
	}

	b53_write16(dev, B53_PVLAN_PAGE, B53_PVLAN_PORT_MASK(port), pvlan);
	dev->ports[port].vlan_ctl_mask = pvlan;

	pvid = b53_default_pvid(dev);

	/* Make this port join all VLANs without VLAN entries */
	if (is58xx(dev)) {
		b53_read16(dev, B53_VLAN_PAGE, B53_JOIN_ALL_VLAN_EN, &reg);
		reg |= BIT(port);
		if (!(reg & BIT(cpu_port)))
			reg |= BIT(cpu_port);
		b53_write16(dev, B53_VLAN_PAGE, B53_JOIN_ALL_VLAN_EN, reg);
	} else {
		b53_get_vlan_entry(dev, pvid, vl);
		vl->members |= BIT(port) | BIT(cpu_port);
		vl->untag |= BIT(port) | BIT(cpu_port);
		b53_set_vlan_entry(dev, pvid, vl);
	}
}
EXPORT_SYMBOL(b53_br_leave);

void b53_br_set_stp_state(struct dsa_switch *ds, int port, u8 state)
{
	struct b53_device *dev = ds->priv;
	u8 hw_state;
	u8 reg;

	switch (state) {
	case BR_STATE_DISABLED:
		hw_state = PORT_CTRL_DIS_STATE;
		break;
	case BR_STATE_LISTENING:
		hw_state = PORT_CTRL_LISTEN_STATE;
		break;
	case BR_STATE_LEARNING:
		hw_state = PORT_CTRL_LEARN_STATE;
		break;
	case BR_STATE_FORWARDING:
		hw_state = PORT_CTRL_FWD_STATE;
		break;
	case BR_STATE_BLOCKING:
		hw_state = PORT_CTRL_BLOCK_STATE;
		break;
	default:
		dev_err(ds->dev, "invalid STP state: %d\n", state);
		return;
	}

	b53_read8(dev, B53_CTRL_PAGE, B53_PORT_CTRL(port), &reg);
	reg &= ~PORT_CTRL_STP_STATE_MASK;
	reg |= hw_state;
	b53_write8(dev, B53_CTRL_PAGE, B53_PORT_CTRL(port), reg);
}
EXPORT_SYMBOL(b53_br_set_stp_state);

void b53_br_fast_age(struct dsa_switch *ds, int port)
{
	struct b53_device *dev = ds->priv;

	if (b53_fast_age_port(dev, port))
		dev_err(ds->dev, "fast ageing failed\n");
}
EXPORT_SYMBOL(b53_br_fast_age);

int b53_br_flags_pre(struct dsa_switch *ds, int port,
		     struct switchdev_brport_flags flags,
		     struct netlink_ext_ack *extack)
{
	if (flags.mask & ~(BR_FLOOD | BR_MCAST_FLOOD | BR_LEARNING))
		return -EINVAL;

	return 0;
}
EXPORT_SYMBOL(b53_br_flags_pre);

int b53_br_flags(struct dsa_switch *ds, int port,
		 struct switchdev_brport_flags flags,
		 struct netlink_ext_ack *extack)
{
	if (flags.mask & BR_FLOOD)
		b53_port_set_ucast_flood(ds->priv, port,
					 !!(flags.val & BR_FLOOD));
	if (flags.mask & BR_MCAST_FLOOD)
		b53_port_set_mcast_flood(ds->priv, port,
					 !!(flags.val & BR_MCAST_FLOOD));
	if (flags.mask & BR_LEARNING)
		b53_port_set_learning(ds->priv, port,
				      !!(flags.val & BR_LEARNING));

	return 0;
}
EXPORT_SYMBOL(b53_br_flags);

static bool b53_possible_cpu_port(struct dsa_switch *ds, int port)
{
	/* Broadcom switches will accept enabling Broadcom tags on the
	 * following ports: 5, 7 and 8, any other port is not supported
	 */
	switch (port) {
	case B53_CPU_PORT_25:
	case 7:
	case B53_CPU_PORT:
		return true;
	}

	return false;
}

static bool b53_can_enable_brcm_tags(struct dsa_switch *ds, int port,
				     enum dsa_tag_protocol tag_protocol)
{
	bool ret = b53_possible_cpu_port(ds, port);

	if (!ret) {
		dev_warn(ds->dev, "Port %d is not Broadcom tag capable\n",
			 port);
		return ret;
	}

	switch (tag_protocol) {
	case DSA_TAG_PROTO_BRCM:
	case DSA_TAG_PROTO_BRCM_PREPEND:
		dev_warn(ds->dev,
			 "Port %d is stacked to Broadcom tag switch\n", port);
		ret = false;
		break;
	default:
		ret = true;
		break;
	}

	return ret;
}

enum dsa_tag_protocol b53_get_tag_protocol(struct dsa_switch *ds, int port,
					   enum dsa_tag_protocol mprot)
{
	struct b53_device *dev = ds->priv;

	if (!b53_can_enable_brcm_tags(ds, port, mprot)) {
		dev->tag_protocol = DSA_TAG_PROTO_NONE;
		goto out;
	}

	/* Older models require a different 6 byte tag */
	if (is5325(dev) || is5365(dev) || is63xx(dev)) {
		dev->tag_protocol = DSA_TAG_PROTO_BRCM_LEGACY;
		goto out;
	}

	/* Broadcom BCM58xx chips have a flow accelerator on Port 8
	 * which requires us to use the prepended Broadcom tag type
	 */
	if (dev->chip_id == BCM58XX_DEVICE_ID && port == B53_CPU_PORT) {
		dev->tag_protocol = DSA_TAG_PROTO_BRCM_PREPEND;
		goto out;
	}

	dev->tag_protocol = DSA_TAG_PROTO_BRCM;
out:
	return dev->tag_protocol;
}
EXPORT_SYMBOL(b53_get_tag_protocol);

int b53_mirror_add(struct dsa_switch *ds, int port,
		   struct dsa_mall_mirror_tc_entry *mirror, bool ingress,
		   struct netlink_ext_ack *extack)
{
	struct b53_device *dev = ds->priv;
	u16 reg, loc;

	if (ingress)
		loc = B53_IG_MIR_CTL;
	else
		loc = B53_EG_MIR_CTL;

	b53_read16(dev, B53_MGMT_PAGE, loc, &reg);
	reg |= BIT(port);
	b53_write16(dev, B53_MGMT_PAGE, loc, reg);

	b53_read16(dev, B53_MGMT_PAGE, B53_MIR_CAP_CTL, &reg);
	reg &= ~CAP_PORT_MASK;
	reg |= mirror->to_local_port;
	reg |= MIRROR_EN;
	b53_write16(dev, B53_MGMT_PAGE, B53_MIR_CAP_CTL, reg);

	return 0;
}
EXPORT_SYMBOL(b53_mirror_add);

void b53_mirror_del(struct dsa_switch *ds, int port,
		    struct dsa_mall_mirror_tc_entry *mirror)
{
	struct b53_device *dev = ds->priv;
	bool loc_disable = false, other_loc_disable = false;
	u16 reg, loc;

	if (mirror->ingress)
		loc = B53_IG_MIR_CTL;
	else
		loc = B53_EG_MIR_CTL;

	/* Update the desired ingress/egress register */
	b53_read16(dev, B53_MGMT_PAGE, loc, &reg);
	reg &= ~BIT(port);
	if (!(reg & MIRROR_MASK))
		loc_disable = true;
	b53_write16(dev, B53_MGMT_PAGE, loc, reg);

	/* Now look at the other one to know if we can disable mirroring
	 * entirely
	 */
	if (mirror->ingress)
		b53_read16(dev, B53_MGMT_PAGE, B53_EG_MIR_CTL, &reg);
	else
		b53_read16(dev, B53_MGMT_PAGE, B53_IG_MIR_CTL, &reg);
	if (!(reg & MIRROR_MASK))
		other_loc_disable = true;

	b53_read16(dev, B53_MGMT_PAGE, B53_MIR_CAP_CTL, &reg);
	/* Both no longer have ports, let's disable mirroring */
	if (loc_disable && other_loc_disable) {
		reg &= ~MIRROR_EN;
		reg &= ~mirror->to_local_port;
	}
	b53_write16(dev, B53_MGMT_PAGE, B53_MIR_CAP_CTL, reg);
}
EXPORT_SYMBOL(b53_mirror_del);

void b53_eee_enable_set(struct dsa_switch *ds, int port, bool enable)
{
	struct b53_device *dev = ds->priv;
	u16 reg;

	b53_read16(dev, B53_EEE_PAGE, B53_EEE_EN_CTRL, &reg);
	if (enable)
		reg |= BIT(port);
	else
		reg &= ~BIT(port);
	b53_write16(dev, B53_EEE_PAGE, B53_EEE_EN_CTRL, reg);
}
EXPORT_SYMBOL(b53_eee_enable_set);


/* Returns 0 if EEE was not enabled, or 1 otherwise
 */
int b53_eee_init(struct dsa_switch *ds, int port, struct phy_device *phy)
{
	int ret;

	ret = phy_init_eee(phy, false);
	if (ret)
		return 0;

	b53_eee_enable_set(ds, port, true);

	return 1;
}
EXPORT_SYMBOL(b53_eee_init);

int b53_get_mac_eee(struct dsa_switch *ds, int port, struct ethtool_eee *e)
{
	struct b53_device *dev = ds->priv;
	struct ethtool_eee *p = &dev->ports[port].eee;
	u16 reg;

	if (is5325(dev) || is5365(dev))
		return -EOPNOTSUPP;

	b53_read16(dev, B53_EEE_PAGE, B53_EEE_LPI_INDICATE, &reg);
	e->eee_enabled = p->eee_enabled;
	e->eee_active = !!(reg & BIT(port));

	return 0;
}
EXPORT_SYMBOL(b53_get_mac_eee);

int b53_set_mac_eee(struct dsa_switch *ds, int port, struct ethtool_eee *e)
{
	struct b53_device *dev = ds->priv;
	struct ethtool_eee *p = &dev->ports[port].eee;

	if (is5325(dev) || is5365(dev))
		return -EOPNOTSUPP;

	p->eee_enabled = e->eee_enabled;
	b53_eee_enable_set(ds, port, e->eee_enabled);

	return 0;
}
EXPORT_SYMBOL(b53_set_mac_eee);

static int b53_change_mtu(struct dsa_switch *ds, int port, int mtu)
{
	struct b53_device *dev = ds->priv;
	bool enable_jumbo;
	bool allow_10_100;

	if (is5325(dev) || is5365(dev))
		return -EOPNOTSUPP;

	enable_jumbo = (mtu >= JMS_MIN_SIZE);
	allow_10_100 = (dev->chip_id == BCM583XX_DEVICE_ID);

	return b53_set_jumbo(dev, enable_jumbo, allow_10_100);
}

static int b53_get_max_mtu(struct dsa_switch *ds, int port)
{
	return JMS_MAX_SIZE;
}

static const struct dsa_switch_ops b53_switch_ops = {
	.get_tag_protocol	= b53_get_tag_protocol,
	.setup			= b53_setup,
	.teardown		= b53_teardown,
	.get_strings		= b53_get_strings,
	.get_ethtool_stats	= b53_get_ethtool_stats,
	.get_sset_count		= b53_get_sset_count,
	.get_ethtool_phy_stats	= b53_get_ethtool_phy_stats,
	.phy_read		= b53_phy_read16,
	.phy_write		= b53_phy_write16,
	.adjust_link		= b53_adjust_link,
	.phylink_get_caps	= b53_phylink_get_caps,
	.phylink_mac_select_pcs	= b53_phylink_mac_select_pcs,
	.phylink_mac_config	= b53_phylink_mac_config,
	.phylink_mac_link_down	= b53_phylink_mac_link_down,
	.phylink_mac_link_up	= b53_phylink_mac_link_up,
	.port_enable		= b53_enable_port,
	.port_disable		= b53_disable_port,
	.get_mac_eee		= b53_get_mac_eee,
	.set_mac_eee		= b53_set_mac_eee,
	.port_bridge_join	= b53_br_join,
	.port_bridge_leave	= b53_br_leave,
	.port_pre_bridge_flags	= b53_br_flags_pre,
	.port_bridge_flags	= b53_br_flags,
	.port_stp_state_set	= b53_br_set_stp_state,
	.port_fast_age		= b53_br_fast_age,
	.port_vlan_filtering	= b53_vlan_filtering,
	.port_vlan_add		= b53_vlan_add,
	.port_vlan_del		= b53_vlan_del,
	.port_fdb_dump		= b53_fdb_dump,
	.port_fdb_add		= b53_fdb_add,
	.port_fdb_del		= b53_fdb_del,
	.port_mirror_add	= b53_mirror_add,
	.port_mirror_del	= b53_mirror_del,
	.port_mdb_add		= b53_mdb_add,
	.port_mdb_del		= b53_mdb_del,
	.port_max_mtu		= b53_get_max_mtu,
	.port_change_mtu	= b53_change_mtu,
};

struct b53_chip_data {
	u32 chip_id;
	const char *dev_name;
	u16 vlans;
	u16 enabled_ports;
	u8 imp_port;
	u8 cpu_port;
	u8 vta_regs[3];
	u8 arl_bins;
	u16 arl_buckets;
	u8 duplex_reg;
	u8 jumbo_pm_reg;
	u8 jumbo_size_reg;
};

#define B53_VTA_REGS	\
	{ B53_VT_ACCESS, B53_VT_INDEX, B53_VT_ENTRY }
#define B53_VTA_REGS_9798 \
	{ B53_VT_ACCESS_9798, B53_VT_INDEX_9798, B53_VT_ENTRY_9798 }
#define B53_VTA_REGS_63XX \
	{ B53_VT_ACCESS_63XX, B53_VT_INDEX_63XX, B53_VT_ENTRY_63XX }

static const struct b53_chip_data b53_switch_chips[] = {
	{
		.chip_id = BCM5325_DEVICE_ID,
		.dev_name = "BCM5325",
		.vlans = 16,
		.enabled_ports = 0x3f,
		.arl_bins = 2,
		.arl_buckets = 1024,
		.imp_port = 5,
		.duplex_reg = B53_DUPLEX_STAT_FE,
	},
	{
		.chip_id = BCM5365_DEVICE_ID,
		.dev_name = "BCM5365",
		.vlans = 256,
		.enabled_ports = 0x3f,
		.arl_bins = 2,
		.arl_buckets = 1024,
		.imp_port = 5,
		.duplex_reg = B53_DUPLEX_STAT_FE,
	},
	{
		.chip_id = BCM5389_DEVICE_ID,
		.dev_name = "BCM5389",
		.vlans = 4096,
		.enabled_ports = 0x11f,
		.arl_bins = 4,
		.arl_buckets = 1024,
		.imp_port = 8,
		.vta_regs = B53_VTA_REGS,
		.duplex_reg = B53_DUPLEX_STAT_GE,
		.jumbo_pm_reg = B53_JUMBO_PORT_MASK,
		.jumbo_size_reg = B53_JUMBO_MAX_SIZE,
	},
	{
		.chip_id = BCM5395_DEVICE_ID,
		.dev_name = "BCM5395",
		.vlans = 4096,
		.enabled_ports = 0x11f,
		.arl_bins = 4,
		.arl_buckets = 1024,
		.imp_port = 8,
		.vta_regs = B53_VTA_REGS,
		.duplex_reg = B53_DUPLEX_STAT_GE,
		.jumbo_pm_reg = B53_JUMBO_PORT_MASK,
		.jumbo_size_reg = B53_JUMBO_MAX_SIZE,
	},
	{
		.chip_id = BCM5397_DEVICE_ID,
		.dev_name = "BCM5397",
		.vlans = 4096,
		.enabled_ports = 0x11f,
		.arl_bins = 4,
		.arl_buckets = 1024,
		.imp_port = 8,
		.vta_regs = B53_VTA_REGS_9798,
		.duplex_reg = B53_DUPLEX_STAT_GE,
		.jumbo_pm_reg = B53_JUMBO_PORT_MASK,
		.jumbo_size_reg = B53_JUMBO_MAX_SIZE,
	},
	{
		.chip_id = BCM5398_DEVICE_ID,
		.dev_name = "BCM5398",
		.vlans = 4096,
		.enabled_ports = 0x17f,
		.arl_bins = 4,
		.arl_buckets = 1024,
		.imp_port = 8,
		.vta_regs = B53_VTA_REGS_9798,
		.duplex_reg = B53_DUPLEX_STAT_GE,
		.jumbo_pm_reg = B53_JUMBO_PORT_MASK,
		.jumbo_size_reg = B53_JUMBO_MAX_SIZE,
	},
	{
		.chip_id = BCM53115_DEVICE_ID,
		.dev_name = "BCM53115",
		.vlans = 4096,
		.enabled_ports = 0x11f,
		.arl_bins = 4,
		.arl_buckets = 1024,
		.vta_regs = B53_VTA_REGS,
		.imp_port = 8,
		.duplex_reg = B53_DUPLEX_STAT_GE,
		.jumbo_pm_reg = B53_JUMBO_PORT_MASK,
		.jumbo_size_reg = B53_JUMBO_MAX_SIZE,
	},
	{
		.chip_id = BCM53125_DEVICE_ID,
		.dev_name = "BCM53125",
		.vlans = 4096,
		.enabled_ports = 0x1ff,
		.arl_bins = 4,
		.arl_buckets = 1024,
		.imp_port = 8,
		.vta_regs = B53_VTA_REGS,
		.duplex_reg = B53_DUPLEX_STAT_GE,
		.jumbo_pm_reg = B53_JUMBO_PORT_MASK,
		.jumbo_size_reg = B53_JUMBO_MAX_SIZE,
	},
	{
		.chip_id = BCM53128_DEVICE_ID,
		.dev_name = "BCM53128",
		.vlans = 4096,
		.enabled_ports = 0x1ff,
		.arl_bins = 4,
		.arl_buckets = 1024,
		.imp_port = 8,
		.vta_regs = B53_VTA_REGS,
		.duplex_reg = B53_DUPLEX_STAT_GE,
		.jumbo_pm_reg = B53_JUMBO_PORT_MASK,
		.jumbo_size_reg = B53_JUMBO_MAX_SIZE,
	},
	{
		.chip_id = BCM63XX_DEVICE_ID,
		.dev_name = "BCM63xx",
		.vlans = 4096,
		.enabled_ports = 0, /* pdata must provide them */
		.arl_bins = 4,
		.arl_buckets = 1024,
		.imp_port = 8,
		.vta_regs = B53_VTA_REGS_63XX,
		.duplex_reg = B53_DUPLEX_STAT_63XX,
		.jumbo_pm_reg = B53_JUMBO_PORT_MASK_63XX,
		.jumbo_size_reg = B53_JUMBO_MAX_SIZE_63XX,
	},
	{
		.chip_id = BCM53010_DEVICE_ID,
		.dev_name = "BCM53010",
		.vlans = 4096,
		.enabled_ports = 0x1bf,
		.arl_bins = 4,
		.arl_buckets = 1024,
		.imp_port = 8,
		.vta_regs = B53_VTA_REGS,
		.duplex_reg = B53_DUPLEX_STAT_GE,
		.jumbo_pm_reg = B53_JUMBO_PORT_MASK,
		.jumbo_size_reg = B53_JUMBO_MAX_SIZE,
	},
	{
		.chip_id = BCM53011_DEVICE_ID,
		.dev_name = "BCM53011",
		.vlans = 4096,
		.enabled_ports = 0x1bf,
		.arl_bins = 4,
		.arl_buckets = 1024,
		.imp_port = 8,
		.vta_regs = B53_VTA_REGS,
		.duplex_reg = B53_DUPLEX_STAT_GE,
		.jumbo_pm_reg = B53_JUMBO_PORT_MASK,
		.jumbo_size_reg = B53_JUMBO_MAX_SIZE,
	},
	{
		.chip_id = BCM53012_DEVICE_ID,
		.dev_name = "BCM53012",
		.vlans = 4096,
		.enabled_ports = 0x1bf,
		.arl_bins = 4,
		.arl_buckets = 1024,
		.imp_port = 8,
		.vta_regs = B53_VTA_REGS,
		.duplex_reg = B53_DUPLEX_STAT_GE,
		.jumbo_pm_reg = B53_JUMBO_PORT_MASK,
		.jumbo_size_reg = B53_JUMBO_MAX_SIZE,
	},
	{
		.chip_id = BCM53018_DEVICE_ID,
		.dev_name = "BCM53018",
		.vlans = 4096,
		.enabled_ports = 0x1bf,
		.arl_bins = 4,
		.arl_buckets = 1024,
		.imp_port = 8,
		.vta_regs = B53_VTA_REGS,
		.duplex_reg = B53_DUPLEX_STAT_GE,
		.jumbo_pm_reg = B53_JUMBO_PORT_MASK,
		.jumbo_size_reg = B53_JUMBO_MAX_SIZE,
	},
	{
		.chip_id = BCM53019_DEVICE_ID,
		.dev_name = "BCM53019",
		.vlans = 4096,
		.enabled_ports = 0x1bf,
		.arl_bins = 4,
		.arl_buckets = 1024,
		.imp_port = 8,
		.vta_regs = B53_VTA_REGS,
		.duplex_reg = B53_DUPLEX_STAT_GE,
		.jumbo_pm_reg = B53_JUMBO_PORT_MASK,
		.jumbo_size_reg = B53_JUMBO_MAX_SIZE,
	},
	{
		.chip_id = BCM58XX_DEVICE_ID,
		.dev_name = "BCM585xx/586xx/88312",
		.vlans	= 4096,
		.enabled_ports = 0x1ff,
		.arl_bins = 4,
		.arl_buckets = 1024,
		.imp_port = 8,
		.vta_regs = B53_VTA_REGS,
		.duplex_reg = B53_DUPLEX_STAT_GE,
		.jumbo_pm_reg = B53_JUMBO_PORT_MASK,
		.jumbo_size_reg = B53_JUMBO_MAX_SIZE,
	},
	{
		.chip_id = BCM583XX_DEVICE_ID,
		.dev_name = "BCM583xx/11360",
		.vlans = 4096,
		.enabled_ports = 0x103,
		.arl_bins = 4,
		.arl_buckets = 1024,
		.imp_port = 8,
		.vta_regs = B53_VTA_REGS,
		.duplex_reg = B53_DUPLEX_STAT_GE,
		.jumbo_pm_reg = B53_JUMBO_PORT_MASK,
		.jumbo_size_reg = B53_JUMBO_MAX_SIZE,
	},
	/* Starfighter 2 */
	{
		.chip_id = BCM4908_DEVICE_ID,
		.dev_name = "BCM4908",
		.vlans = 4096,
		.enabled_ports = 0x1bf,
		.arl_bins = 4,
		.arl_buckets = 256,
		.imp_port = 8,
		.vta_regs = B53_VTA_REGS,
		.duplex_reg = B53_DUPLEX_STAT_GE,
		.jumbo_pm_reg = B53_JUMBO_PORT_MASK,
		.jumbo_size_reg = B53_JUMBO_MAX_SIZE,
	},
	{
		.chip_id = BCM7445_DEVICE_ID,
		.dev_name = "BCM7445",
		.vlans	= 4096,
		.enabled_ports = 0x1ff,
		.arl_bins = 4,
		.arl_buckets = 1024,
		.imp_port = 8,
		.vta_regs = B53_VTA_REGS,
		.duplex_reg = B53_DUPLEX_STAT_GE,
		.jumbo_pm_reg = B53_JUMBO_PORT_MASK,
		.jumbo_size_reg = B53_JUMBO_MAX_SIZE,
	},
	{
		.chip_id = BCM7278_DEVICE_ID,
		.dev_name = "BCM7278",
		.vlans = 4096,
		.enabled_ports = 0x1ff,
		.arl_bins = 4,
		.arl_buckets = 256,
		.imp_port = 8,
		.vta_regs = B53_VTA_REGS,
		.duplex_reg = B53_DUPLEX_STAT_GE,
		.jumbo_pm_reg = B53_JUMBO_PORT_MASK,
		.jumbo_size_reg = B53_JUMBO_MAX_SIZE,
	},
};

static int b53_switch_init(struct b53_device *dev)
{
	unsigned int i;
	int ret;

	for (i = 0; i < ARRAY_SIZE(b53_switch_chips); i++) {
		const struct b53_chip_data *chip = &b53_switch_chips[i];

		if (chip->chip_id == dev->chip_id) {
			if (!dev->enabled_ports)
				dev->enabled_ports = chip->enabled_ports;
			dev->name = chip->dev_name;
			dev->duplex_reg = chip->duplex_reg;
			dev->vta_regs[0] = chip->vta_regs[0];
			dev->vta_regs[1] = chip->vta_regs[1];
			dev->vta_regs[2] = chip->vta_regs[2];
			dev->jumbo_pm_reg = chip->jumbo_pm_reg;
			dev->imp_port = chip->imp_port;
			dev->num_vlans = chip->vlans;
			dev->num_arl_bins = chip->arl_bins;
			dev->num_arl_buckets = chip->arl_buckets;
			break;
		}
	}

	/* check which BCM5325x version we have */
	if (is5325(dev)) {
		u8 vc4;

		b53_read8(dev, B53_VLAN_PAGE, B53_VLAN_CTRL4_25, &vc4);

		/* check reserved bits */
		switch (vc4 & 3) {
		case 1:
			/* BCM5325E */
			break;
		case 3:
			/* BCM5325F - do not use port 4 */
			dev->enabled_ports &= ~BIT(4);
			break;
		default:
/* On the BCM47XX SoCs this is the supported internal switch.*/
#ifndef CONFIG_BCM47XX
			/* BCM5325M */
			return -EINVAL;
#else
			break;
#endif
		}
	}

	dev->num_ports = fls(dev->enabled_ports);

	dev->ds->num_ports = min_t(unsigned int, dev->num_ports, DSA_MAX_PORTS);

	/* Include non standard CPU port built-in PHYs to be probed */
	if (is539x(dev) || is531x5(dev)) {
		for (i = 0; i < dev->num_ports; i++) {
			if (!(dev->ds->phys_mii_mask & BIT(i)) &&
			    !b53_possible_cpu_port(dev->ds, i))
				dev->ds->phys_mii_mask |= BIT(i);
		}
	}

	dev->ports = devm_kcalloc(dev->dev,
				  dev->num_ports, sizeof(struct b53_port),
				  GFP_KERNEL);
	if (!dev->ports)
		return -ENOMEM;

	dev->vlans = devm_kcalloc(dev->dev,
				  dev->num_vlans, sizeof(struct b53_vlan),
				  GFP_KERNEL);
	if (!dev->vlans)
		return -ENOMEM;

	dev->reset_gpio = b53_switch_get_reset_gpio(dev);
	if (dev->reset_gpio >= 0) {
		ret = devm_gpio_request_one(dev->dev, dev->reset_gpio,
					    GPIOF_OUT_INIT_HIGH, "robo_reset");
		if (ret)
			return ret;
	}

	return 0;
}

struct b53_device *b53_switch_alloc(struct device *base,
				    const struct b53_io_ops *ops,
				    void *priv)
{
	struct dsa_switch *ds;
	struct b53_device *dev;

	ds = devm_kzalloc(base, sizeof(*ds), GFP_KERNEL);
	if (!ds)
		return NULL;

	ds->dev = base;

	dev = devm_kzalloc(base, sizeof(*dev), GFP_KERNEL);
	if (!dev)
		return NULL;

	ds->priv = dev;
	dev->dev = base;

	dev->ds = ds;
	dev->priv = priv;
	dev->ops = ops;
	ds->ops = &b53_switch_ops;
	dev->vlan_enabled = true;
	/* Let DSA handle the case were multiple bridges span the same switch
	 * device and different VLAN awareness settings are requested, which
	 * would be breaking filtering semantics for any of the other bridge
	 * devices. (not hardware supported)
	 */
	ds->vlan_filtering_is_global = true;

	mutex_init(&dev->reg_mutex);
	mutex_init(&dev->stats_mutex);
	mutex_init(&dev->arl_mutex);

	return dev;
}
EXPORT_SYMBOL(b53_switch_alloc);

int b53_switch_detect(struct b53_device *dev)
{
	u32 id32;
	u16 tmp;
	u8 id8;
	int ret;

	ret = b53_read8(dev, B53_MGMT_PAGE, B53_DEVICE_ID, &id8);
	if (ret)
		return ret;

	switch (id8) {
	case 0:
		/* BCM5325 and BCM5365 do not have this register so reads
		 * return 0. But the read operation did succeed, so assume this
		 * is one of them.
		 *
		 * Next check if we can write to the 5325's VTA register; for
		 * 5365 it is read only.
		 */
		b53_write16(dev, B53_VLAN_PAGE, B53_VLAN_TABLE_ACCESS_25, 0xf);
		b53_read16(dev, B53_VLAN_PAGE, B53_VLAN_TABLE_ACCESS_25, &tmp);

		if (tmp == 0xf)
			dev->chip_id = BCM5325_DEVICE_ID;
		else
			dev->chip_id = BCM5365_DEVICE_ID;
		break;
	case BCM5389_DEVICE_ID:
	case BCM5395_DEVICE_ID:
	case BCM5397_DEVICE_ID:
	case BCM5398_DEVICE_ID:
		dev->chip_id = id8;
		break;
	default:
		ret = b53_read32(dev, B53_MGMT_PAGE, B53_DEVICE_ID, &id32);
		if (ret)
			return ret;

		switch (id32) {
		case BCM53115_DEVICE_ID:
		case BCM53125_DEVICE_ID:
		case BCM53128_DEVICE_ID:
		case BCM53010_DEVICE_ID:
		case BCM53011_DEVICE_ID:
		case BCM53012_DEVICE_ID:
		case BCM53018_DEVICE_ID:
		case BCM53019_DEVICE_ID:
			dev->chip_id = id32;
			break;
		default:
			dev_err(dev->dev,
				"unsupported switch detected (BCM53%02x/BCM%x)\n",
				id8, id32);
			return -ENODEV;
		}
	}

	if (dev->chip_id == BCM5325_DEVICE_ID)
		return b53_read8(dev, B53_STAT_PAGE, B53_REV_ID_25,
				 &dev->core_rev);
	else
		return b53_read8(dev, B53_MGMT_PAGE, B53_REV_ID,
				 &dev->core_rev);
}
EXPORT_SYMBOL(b53_switch_detect);

int b53_switch_register(struct b53_device *dev)
{
	int ret;

	if (dev->pdata) {
		dev->chip_id = dev->pdata->chip_id;
		dev->enabled_ports = dev->pdata->enabled_ports;
	}

	if (!dev->chip_id && b53_switch_detect(dev))
		return -EINVAL;

	ret = b53_switch_init(dev);
	if (ret)
		return ret;

	dev_info(dev->dev, "found switch: %s, rev %i\n",
		 dev->name, dev->core_rev);

	return dsa_register_switch(dev->ds);
}
EXPORT_SYMBOL(b53_switch_register);

MODULE_AUTHOR("Jonas Gorski <jogo@openwrt.org>");
MODULE_DESCRIPTION("B53 switch library");
MODULE_LICENSE("Dual BSD/GPL");<|MERGE_RESOLUTION|>--- conflicted
+++ resolved
@@ -1342,19 +1342,11 @@
 	 */
 	if (!(is5325(dev) || is5365(dev)))
 		config->mac_capabilities |= MAC_1000;
-<<<<<<< HEAD
 
 	/* Get the implementation specific capabilities */
 	if (dev->ops->phylink_get_caps)
 		dev->ops->phylink_get_caps(dev, port, config);
 
-=======
-
-	/* Get the implementation specific capabilities */
-	if (dev->ops->phylink_get_caps)
-		dev->ops->phylink_get_caps(dev, port, config);
-
->>>>>>> 88084a3d
 	/* This driver does not make use of the speed, duplex, pause or the
 	 * advertisement in its mac_config, so it is safe to mark this driver
 	 * as non-legacy.
