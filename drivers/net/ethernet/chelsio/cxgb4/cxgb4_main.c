--- conflicted
+++ resolved
@@ -5972,12 +5972,8 @@
 
 		params[0] = FW_PARAM_DEV(MAXORDIRD_QP);
 		params[1] = FW_PARAM_DEV(MAXIRD_ADAPTER);
-<<<<<<< HEAD
-		ret = t4_query_params(adap, 0, 0, 0, 2, params, val);
-=======
 		ret = t4_query_params(adap, adap->mbox, adap->fn, 0, 2, params,
 				      val);
->>>>>>> 9e82bf01
 		if (ret < 0) {
 			adap->params.max_ordird_qp = 8;
 			adap->params.max_ird_adapter = 32 * adap->tids.ntids;
