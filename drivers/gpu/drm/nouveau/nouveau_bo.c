--- conflicted
+++ resolved
@@ -1057,14 +1057,7 @@
 	struct nvkm_device *device = nvxx_device(&drm->client.device);
 	struct nouveau_mem *mem = nouveau_mem(reg);
 	struct nvif_mmu *mmu = &drm->client.mmu;
-<<<<<<< HEAD
-	u8 type = 0;
-=======
->>>>>>> be323a4c
 	int ret;
-
-	if (drm->ttm.type_vram >= 0)
-		type = mmu->type[drm->ttm.type_vram].type;
 
 	mutex_lock(&drm->ttm.io_reserve_mutex);
 retry:
