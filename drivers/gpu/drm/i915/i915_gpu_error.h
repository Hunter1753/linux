--- conflicted
+++ resolved
@@ -230,12 +230,9 @@
 	return atomic_read(&error->reset_engine_count[engine->uabi_class]);
 }
 
-<<<<<<< HEAD
-=======
 #define CORE_DUMP_FLAG_NONE           0x0
 #define CORE_DUMP_FLAG_IS_GUC_CAPTURE BIT(0)
 
->>>>>>> 88084a3d
 #if IS_ENABLED(CONFIG_DRM_I915_CAPTURE_ERROR)
 
 __printf(2, 3)
