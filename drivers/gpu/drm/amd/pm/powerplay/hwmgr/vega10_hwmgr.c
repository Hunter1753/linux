--- conflicted
+++ resolved
@@ -1546,8 +1546,6 @@
 			pp_table->PcieLaneCount[i] = pcie_width;
 	}
 
-<<<<<<< HEAD
-=======
 	if (data->registry_data.pcie_dpm_key_disabled) {
 		for (i = 0; i < NUM_LINK_LEVELS; i++) {
 			pp_table->PcieGenSpeed[i] = pcie_gen;
@@ -1555,7 +1553,6 @@
 		}
 	}
 
->>>>>>> 7aef27f0
 	return 0;
 }
 
