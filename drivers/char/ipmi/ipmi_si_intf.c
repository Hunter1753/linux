--- conflicted
+++ resolved
@@ -1165,12 +1165,8 @@
 	new_smi->intf = intf;
 
 	/* Set up the timer that drives the interface. */
-<<<<<<< HEAD
 	timer_setup(&new_smi->si_timer, smi_timeout, 0);
-=======
-	setup_timer(&new_smi->si_timer, smi_timeout, (long)new_smi);
 	new_smi->timer_can_start = true;
->>>>>>> 51614b26
 	smi_mod_timer(new_smi, jiffies + SI_TIMEOUT_JIFFIES);
 
 	/* Try to claim any interrupts. */
