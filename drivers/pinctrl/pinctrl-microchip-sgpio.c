--- conflicted
+++ resolved
@@ -303,7 +303,6 @@
 		break;
 	default:
 		return -EINVAL;
-<<<<<<< HEAD
 	}
 
 	ret = regmap_update_bits_check(priv->regs, reg, clr | set, set,
@@ -317,21 +316,6 @@
 			return ret;
 	}
 
-=======
-	}
-
-	ret = regmap_update_bits_check(priv->regs, reg, clr | set, set,
-				       &changed);
-	if (ret)
-		return ret;
-
-	if (changed) {
-		ret = sgpio_single_shot(priv);
-		if (ret)
-			return ret;
-	}
-
->>>>>>> 88084a3d
 	return 0;
 }
 
