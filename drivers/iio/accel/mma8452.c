// SPDX-License-Identifier: GPL-2.0
/*
 * mma8452.c - Support for following Freescale / NXP 3-axis accelerometers:
 *
 * device name	digital output	7-bit I2C slave address (pin selectable)
 * ---------------------------------------------------------------------
 * MMA8451Q	14 bit		0x1c / 0x1d
 * MMA8452Q	12 bit		0x1c / 0x1d
 * MMA8453Q	10 bit		0x1c / 0x1d
 * MMA8652FC	12 bit		0x1d
 * MMA8653FC	10 bit		0x1d
 * FXLS8471Q	14 bit		0x1e / 0x1d / 0x1c / 0x1f
 *
 * Copyright 2015 Martin Kepplinger <martink@posteo.de>
 * Copyright 2014 Peter Meerwald <pmeerw@pmeerw.net>
 *
 *
 * TODO: orientation events
 */

#include <linux/module.h>
#include <linux/i2c.h>
#include <linux/iio/iio.h>
#include <linux/iio/sysfs.h>
#include <linux/iio/buffer.h>
#include <linux/iio/trigger.h>
#include <linux/iio/trigger_consumer.h>
#include <linux/iio/triggered_buffer.h>
#include <linux/iio/events.h>
#include <linux/delay.h>
#include <linux/of_device.h>
#include <linux/of_irq.h>
#include <linux/pm_runtime.h>

#define MMA8452_STATUS				0x00
#define  MMA8452_STATUS_DRDY			(BIT(2) | BIT(1) | BIT(0))
#define MMA8452_OUT_X				0x01 /* MSB first */
#define MMA8452_OUT_Y				0x03
#define MMA8452_OUT_Z				0x05
#define MMA8452_INT_SRC				0x0c
#define MMA8452_WHO_AM_I			0x0d
#define MMA8452_DATA_CFG			0x0e
#define  MMA8452_DATA_CFG_FS_MASK		GENMASK(1, 0)
#define  MMA8452_DATA_CFG_FS_2G			0
#define  MMA8452_DATA_CFG_FS_4G			1
#define  MMA8452_DATA_CFG_FS_8G			2
#define  MMA8452_DATA_CFG_HPF_MASK		BIT(4)
#define MMA8452_HP_FILTER_CUTOFF		0x0f
#define  MMA8452_HP_FILTER_CUTOFF_SEL_MASK	GENMASK(1, 0)
#define MMA8452_FF_MT_CFG			0x15
#define  MMA8452_FF_MT_CFG_OAE			BIT(6)
#define  MMA8452_FF_MT_CFG_ELE			BIT(7)
#define MMA8452_FF_MT_SRC			0x16
#define  MMA8452_FF_MT_SRC_XHE			BIT(1)
#define  MMA8452_FF_MT_SRC_YHE			BIT(3)
#define  MMA8452_FF_MT_SRC_ZHE			BIT(5)
#define MMA8452_FF_MT_THS			0x17
#define  MMA8452_FF_MT_THS_MASK			0x7f
#define MMA8452_FF_MT_COUNT			0x18
#define MMA8452_FF_MT_CHAN_SHIFT	3
#define MMA8452_TRANSIENT_CFG			0x1d
#define  MMA8452_TRANSIENT_CFG_CHAN(chan)	BIT(chan + 1)
#define  MMA8452_TRANSIENT_CFG_HPF_BYP		BIT(0)
#define  MMA8452_TRANSIENT_CFG_ELE		BIT(4)
#define MMA8452_TRANSIENT_SRC			0x1e
#define  MMA8452_TRANSIENT_SRC_XTRANSE		BIT(1)
#define  MMA8452_TRANSIENT_SRC_YTRANSE		BIT(3)
#define  MMA8452_TRANSIENT_SRC_ZTRANSE		BIT(5)
#define MMA8452_TRANSIENT_THS			0x1f
#define  MMA8452_TRANSIENT_THS_MASK		GENMASK(6, 0)
#define MMA8452_TRANSIENT_COUNT			0x20
#define MMA8452_TRANSIENT_CHAN_SHIFT 1
#define MMA8452_CTRL_REG1			0x2a
#define  MMA8452_CTRL_ACTIVE			BIT(0)
#define  MMA8452_CTRL_DR_MASK			GENMASK(5, 3)
#define  MMA8452_CTRL_DR_SHIFT			3
#define  MMA8452_CTRL_DR_DEFAULT		0x4 /* 50 Hz sample frequency */
#define MMA8452_CTRL_REG2			0x2b
#define  MMA8452_CTRL_REG2_RST			BIT(6)
#define  MMA8452_CTRL_REG2_MODS_SHIFT		3
#define  MMA8452_CTRL_REG2_MODS_MASK		0x1b
#define MMA8452_CTRL_REG4			0x2d
#define MMA8452_CTRL_REG5			0x2e
#define MMA8452_OFF_X				0x2f
#define MMA8452_OFF_Y				0x30
#define MMA8452_OFF_Z				0x31

#define MMA8452_MAX_REG				0x31

#define  MMA8452_INT_DRDY			BIT(0)
#define  MMA8452_INT_FF_MT			BIT(2)
#define  MMA8452_INT_TRANS			BIT(5)

#define MMA8451_DEVICE_ID			0x1a
#define MMA8452_DEVICE_ID			0x2a
#define MMA8453_DEVICE_ID			0x3a
#define MMA8652_DEVICE_ID			0x4a
#define MMA8653_DEVICE_ID			0x5a
#define FXLS8471_DEVICE_ID			0x6a

#define MMA8452_AUTO_SUSPEND_DELAY_MS		2000

struct mma8452_data {
	struct i2c_client *client;
	struct mutex lock;
	u8 ctrl_reg1;
	u8 data_cfg;
	const struct mma_chip_info *chip_info;
};

 /**
  * struct mma8452_event_regs - chip specific data related to events
  * @ev_cfg:			event config register address
  * @ev_cfg_ele:			latch bit in event config register
  * @ev_cfg_chan_shift:		number of the bit to enable events in X
  *				direction; in event config register
  * @ev_src:			event source register address
  * @ev_ths:			event threshold register address
  * @ev_ths_mask:		mask for the threshold value
  * @ev_count:			event count (period) register address
  *
  * Since not all chips supported by the driver support comparing high pass
  * filtered data for events (interrupts), different interrupt sources are
  * used for different chips and the relevant registers are included here.
  */
struct mma8452_event_regs {
		u8 ev_cfg;
		u8 ev_cfg_ele;
		u8 ev_cfg_chan_shift;
		u8 ev_src;
		u8 ev_ths;
		u8 ev_ths_mask;
		u8 ev_count;
};

<<<<<<< HEAD
static const struct mma8452_event_regs ev_regs_accel_falling = {
=======
static const struct mma8452_event_regs ff_mt_ev_regs = {
>>>>>>> 661e50bc
		.ev_cfg = MMA8452_FF_MT_CFG,
		.ev_cfg_ele = MMA8452_FF_MT_CFG_ELE,
		.ev_cfg_chan_shift = MMA8452_FF_MT_CHAN_SHIFT,
		.ev_src = MMA8452_FF_MT_SRC,
		.ev_ths = MMA8452_FF_MT_THS,
		.ev_ths_mask = MMA8452_FF_MT_THS_MASK,
		.ev_count = MMA8452_FF_MT_COUNT
};

<<<<<<< HEAD
static const struct mma8452_event_regs ev_regs_accel_rising = {
=======
static const struct mma8452_event_regs trans_ev_regs = {
>>>>>>> 661e50bc
		.ev_cfg = MMA8452_TRANSIENT_CFG,
		.ev_cfg_ele = MMA8452_TRANSIENT_CFG_ELE,
		.ev_cfg_chan_shift = MMA8452_TRANSIENT_CHAN_SHIFT,
		.ev_src = MMA8452_TRANSIENT_SRC,
		.ev_ths = MMA8452_TRANSIENT_THS,
		.ev_ths_mask = MMA8452_TRANSIENT_THS_MASK,
		.ev_count = MMA8452_TRANSIENT_COUNT,
};

/**
 * struct mma_chip_info - chip specific data
 * @chip_id:			WHO_AM_I register's value
 * @channels:			struct iio_chan_spec matching the device's
 *				capabilities
 * @num_channels:		number of channels
 * @mma_scales:			scale factors for converting register values
 *				to m/s^2; 3 modes: 2g, 4g, 8g; 2 integers
 *				per mode: m/s^2 and micro m/s^2
 * @all_events:			all events supported by this chip
 * @enabled_events:		event flags enabled and handled by this driver
 */
struct mma_chip_info {
	u8 chip_id;
	const struct iio_chan_spec *channels;
	int num_channels;
	const int mma_scales[3][2];
	int all_events;
	int enabled_events;
};

enum {
	idx_x,
	idx_y,
	idx_z,
	idx_ts,
};

static int mma8452_drdy(struct mma8452_data *data)
{
	int tries = 150;

	while (tries-- > 0) {
		int ret = i2c_smbus_read_byte_data(data->client,
			MMA8452_STATUS);
		if (ret < 0)
			return ret;
		if ((ret & MMA8452_STATUS_DRDY) == MMA8452_STATUS_DRDY)
			return 0;

		msleep(20);
	}

	dev_err(&data->client->dev, "data not ready\n");

	return -EIO;
}

static int mma8452_set_runtime_pm_state(struct i2c_client *client, bool on)
{
#ifdef CONFIG_PM
	int ret;

	if (on) {
		ret = pm_runtime_get_sync(&client->dev);
	} else {
		pm_runtime_mark_last_busy(&client->dev);
		ret = pm_runtime_put_autosuspend(&client->dev);
	}

	if (ret < 0) {
		dev_err(&client->dev,
			"failed to change power state to %d\n", on);
		if (on)
			pm_runtime_put_noidle(&client->dev);

		return ret;
	}
#endif

	return 0;
}

static int mma8452_read(struct mma8452_data *data, __be16 buf[3])
{
	int ret = mma8452_drdy(data);

	if (ret < 0)
		return ret;

	ret = mma8452_set_runtime_pm_state(data->client, true);
	if (ret)
		return ret;

	ret = i2c_smbus_read_i2c_block_data(data->client, MMA8452_OUT_X,
					    3 * sizeof(__be16), (u8 *)buf);

	ret = mma8452_set_runtime_pm_state(data->client, false);

	return ret;
}

static ssize_t mma8452_show_int_plus_micros(char *buf, const int (*vals)[2],
					    int n)
{
	size_t len = 0;

	while (n-- > 0)
		len += scnprintf(buf + len, PAGE_SIZE - len, "%d.%06d ",
				 vals[n][0], vals[n][1]);

	/* replace trailing space by newline */
	buf[len - 1] = '\n';

	return len;
}

static int mma8452_get_int_plus_micros_index(const int (*vals)[2], int n,
					     int val, int val2)
{
	while (n-- > 0)
		if (val == vals[n][0] && val2 == vals[n][1])
			return n;

	return -EINVAL;
}

static unsigned int mma8452_get_odr_index(struct mma8452_data *data)
{
	return (data->ctrl_reg1 & MMA8452_CTRL_DR_MASK) >>
			MMA8452_CTRL_DR_SHIFT;
}

static const int mma8452_samp_freq[8][2] = {
	{800, 0}, {400, 0}, {200, 0}, {100, 0}, {50, 0}, {12, 500000},
	{6, 250000}, {1, 560000}
};

/* Datasheet table: step time "Relationship with the ODR" (sample frequency) */
static const unsigned int mma8452_time_step_us[4][8] = {
	{ 1250, 2500, 5000, 10000, 20000, 20000, 20000, 20000 },  /* normal */
	{ 1250, 2500, 5000, 10000, 20000, 80000, 80000, 80000 },  /* l p l n */
	{ 1250, 2500, 2500, 2500, 2500, 2500, 2500, 2500 },	  /* high res*/
	{ 1250, 2500, 5000, 10000, 20000, 80000, 160000, 160000 } /* l p */
};

/* Datasheet table "High-Pass Filter Cutoff Options" */
static const int mma8452_hp_filter_cutoff[4][8][4][2] = {
	{ /* normal */
	{ {16, 0}, {8, 0}, {4, 0}, {2, 0} },		/* 800 Hz sample */
	{ {16, 0}, {8, 0}, {4, 0}, {2, 0} },		/* 400 Hz sample */
	{ {8, 0}, {4, 0}, {2, 0}, {1, 0} },		/* 200 Hz sample */
	{ {4, 0}, {2, 0}, {1, 0}, {0, 500000} },	/* 100 Hz sample */
	{ {2, 0}, {1, 0}, {0, 500000}, {0, 250000} },	/* 50 Hz sample */
	{ {2, 0}, {1, 0}, {0, 500000}, {0, 250000} },	/* 12.5 Hz sample */
	{ {2, 0}, {1, 0}, {0, 500000}, {0, 250000} },	/* 6.25 Hz sample */
	{ {2, 0}, {1, 0}, {0, 500000}, {0, 250000} }	/* 1.56 Hz sample */
	},
	{ /* low noise low power */
	{ {16, 0}, {8, 0}, {4, 0}, {2, 0} },
	{ {16, 0}, {8, 0}, {4, 0}, {2, 0} },
	{ {8, 0}, {4, 0}, {2, 0}, {1, 0} },
	{ {4, 0}, {2, 0}, {1, 0}, {0, 500000} },
	{ {2, 0}, {1, 0}, {0, 500000}, {0, 250000} },
	{ {0, 500000}, {0, 250000}, {0, 125000}, {0, 063000} },
	{ {0, 500000}, {0, 250000}, {0, 125000}, {0, 063000} },
	{ {0, 500000}, {0, 250000}, {0, 125000}, {0, 063000} }
	},
	{ /* high resolution */
	{ {16, 0}, {8, 0}, {4, 0}, {2, 0} },
	{ {16, 0}, {8, 0}, {4, 0}, {2, 0} },
	{ {16, 0}, {8, 0}, {4, 0}, {2, 0} },
	{ {16, 0}, {8, 0}, {4, 0}, {2, 0} },
	{ {16, 0}, {8, 0}, {4, 0}, {2, 0} },
	{ {16, 0}, {8, 0}, {4, 0}, {2, 0} },
	{ {16, 0}, {8, 0}, {4, 0}, {2, 0} },
	{ {16, 0}, {8, 0}, {4, 0}, {2, 0} }
	},
	{ /* low power */
	{ {16, 0}, {8, 0}, {4, 0}, {2, 0} },
	{ {8, 0}, {4, 0}, {2, 0}, {1, 0} },
	{ {4, 0}, {2, 0}, {1, 0}, {0, 500000} },
	{ {2, 0}, {1, 0}, {0, 500000}, {0, 250000} },
	{ {1, 0}, {0, 500000}, {0, 250000}, {0, 125000} },
	{ {0, 250000}, {0, 125000}, {0, 063000}, {0, 031000} },
	{ {0, 250000}, {0, 125000}, {0, 063000}, {0, 031000} },
	{ {0, 250000}, {0, 125000}, {0, 063000}, {0, 031000} }
	}
};

/* Datasheet table "MODS Oversampling modes averaging values at each ODR" */
static const u16 mma8452_os_ratio[4][8] = {
	/* 800 Hz, 400 Hz, ... , 1.56 Hz */
	{ 2, 4, 4, 4, 4, 16, 32, 128 },		/* normal */
	{ 2, 4, 4, 4, 4, 4, 8, 32 },		/* low power low noise */
	{ 2, 4, 8, 16, 32, 128, 256, 1024 },	/* high resolution */
	{ 2, 2, 2, 2, 2, 2, 4, 16 }		/* low power */
};

static int mma8452_get_power_mode(struct mma8452_data *data)
{
	int reg;

	reg = i2c_smbus_read_byte_data(data->client,
				       MMA8452_CTRL_REG2);
	if (reg < 0)
		return reg;

	return ((reg & MMA8452_CTRL_REG2_MODS_MASK) >>
		MMA8452_CTRL_REG2_MODS_SHIFT);
}

static ssize_t mma8452_show_samp_freq_avail(struct device *dev,
					    struct device_attribute *attr,
					    char *buf)
{
	return mma8452_show_int_plus_micros(buf, mma8452_samp_freq,
					    ARRAY_SIZE(mma8452_samp_freq));
}

static ssize_t mma8452_show_scale_avail(struct device *dev,
					struct device_attribute *attr,
					char *buf)
{
	struct mma8452_data *data = iio_priv(i2c_get_clientdata(
					     to_i2c_client(dev)));

	return mma8452_show_int_plus_micros(buf, data->chip_info->mma_scales,
		ARRAY_SIZE(data->chip_info->mma_scales));
}

static ssize_t mma8452_show_hp_cutoff_avail(struct device *dev,
					    struct device_attribute *attr,
					    char *buf)
{
	struct iio_dev *indio_dev = dev_to_iio_dev(dev);
	struct mma8452_data *data = iio_priv(indio_dev);
	int i, j;

	i = mma8452_get_odr_index(data);
	j = mma8452_get_power_mode(data);
	if (j < 0)
		return j;

	return mma8452_show_int_plus_micros(buf, mma8452_hp_filter_cutoff[j][i],
		ARRAY_SIZE(mma8452_hp_filter_cutoff[0][0]));
}

static ssize_t mma8452_show_os_ratio_avail(struct device *dev,
					   struct device_attribute *attr,
					   char *buf)
{
	struct iio_dev *indio_dev = dev_to_iio_dev(dev);
	struct mma8452_data *data = iio_priv(indio_dev);
	int i = mma8452_get_odr_index(data);
	int j;
	u16 val = 0;
	size_t len = 0;

	for (j = 0; j < ARRAY_SIZE(mma8452_os_ratio); j++) {
		if (val == mma8452_os_ratio[j][i])
			continue;

		val = mma8452_os_ratio[j][i];

		len += scnprintf(buf + len, PAGE_SIZE - len, "%d ", val);
	}
	buf[len - 1] = '\n';

	return len;
}

static IIO_DEV_ATTR_SAMP_FREQ_AVAIL(mma8452_show_samp_freq_avail);
static IIO_DEVICE_ATTR(in_accel_scale_available, 0444,
		       mma8452_show_scale_avail, NULL, 0);
static IIO_DEVICE_ATTR(in_accel_filter_high_pass_3db_frequency_available,
		       0444, mma8452_show_hp_cutoff_avail, NULL, 0);
static IIO_DEVICE_ATTR(in_accel_oversampling_ratio_available, 0444,
		       mma8452_show_os_ratio_avail, NULL, 0);

static int mma8452_get_samp_freq_index(struct mma8452_data *data,
				       int val, int val2)
{
	return mma8452_get_int_plus_micros_index(mma8452_samp_freq,
						 ARRAY_SIZE(mma8452_samp_freq),
						 val, val2);
}

static int mma8452_get_scale_index(struct mma8452_data *data, int val, int val2)
{
	return mma8452_get_int_plus_micros_index(data->chip_info->mma_scales,
			ARRAY_SIZE(data->chip_info->mma_scales), val, val2);
}

static int mma8452_get_hp_filter_index(struct mma8452_data *data,
				       int val, int val2)
{
	int i, j;

	i = mma8452_get_odr_index(data);
	j = mma8452_get_power_mode(data);
	if (j < 0)
		return j;

	return mma8452_get_int_plus_micros_index(mma8452_hp_filter_cutoff[j][i],
		ARRAY_SIZE(mma8452_hp_filter_cutoff[0][0]), val, val2);
}

static int mma8452_read_hp_filter(struct mma8452_data *data, int *hz, int *uHz)
{
	int j, i, ret;

	ret = i2c_smbus_read_byte_data(data->client, MMA8452_HP_FILTER_CUTOFF);
	if (ret < 0)
		return ret;

	i = mma8452_get_odr_index(data);
	j = mma8452_get_power_mode(data);
	if (j < 0)
		return j;

	ret &= MMA8452_HP_FILTER_CUTOFF_SEL_MASK;
	*hz = mma8452_hp_filter_cutoff[j][i][ret][0];
	*uHz = mma8452_hp_filter_cutoff[j][i][ret][1];

	return 0;
}

static int mma8452_read_raw(struct iio_dev *indio_dev,
			    struct iio_chan_spec const *chan,
			    int *val, int *val2, long mask)
{
	struct mma8452_data *data = iio_priv(indio_dev);
	__be16 buffer[3];
	int i, ret;

	switch (mask) {
	case IIO_CHAN_INFO_RAW:
		ret = iio_device_claim_direct_mode(indio_dev);
		if (ret)
			return ret;

		mutex_lock(&data->lock);
		ret = mma8452_read(data, buffer);
		mutex_unlock(&data->lock);
		iio_device_release_direct_mode(indio_dev);
		if (ret < 0)
			return ret;

		*val = sign_extend32(be16_to_cpu(
			buffer[chan->scan_index]) >> chan->scan_type.shift,
			chan->scan_type.realbits - 1);

		return IIO_VAL_INT;
	case IIO_CHAN_INFO_SCALE:
		i = data->data_cfg & MMA8452_DATA_CFG_FS_MASK;
		*val = data->chip_info->mma_scales[i][0];
		*val2 = data->chip_info->mma_scales[i][1];

		return IIO_VAL_INT_PLUS_MICRO;
	case IIO_CHAN_INFO_SAMP_FREQ:
		i = mma8452_get_odr_index(data);
		*val = mma8452_samp_freq[i][0];
		*val2 = mma8452_samp_freq[i][1];

		return IIO_VAL_INT_PLUS_MICRO;
	case IIO_CHAN_INFO_CALIBBIAS:
		ret = i2c_smbus_read_byte_data(data->client,
					       MMA8452_OFF_X +
					       chan->scan_index);
		if (ret < 0)
			return ret;

		*val = sign_extend32(ret, 7);

		return IIO_VAL_INT;
	case IIO_CHAN_INFO_HIGH_PASS_FILTER_3DB_FREQUENCY:
		if (data->data_cfg & MMA8452_DATA_CFG_HPF_MASK) {
			ret = mma8452_read_hp_filter(data, val, val2);
			if (ret < 0)
				return ret;
		} else {
			*val = 0;
			*val2 = 0;
		}

		return IIO_VAL_INT_PLUS_MICRO;
	case IIO_CHAN_INFO_OVERSAMPLING_RATIO:
		ret = mma8452_get_power_mode(data);
		if (ret < 0)
			return ret;

		i = mma8452_get_odr_index(data);

		*val = mma8452_os_ratio[ret][i];
		return IIO_VAL_INT;
	}

	return -EINVAL;
}

static int mma8452_standby(struct mma8452_data *data)
{
	return i2c_smbus_write_byte_data(data->client, MMA8452_CTRL_REG1,
					data->ctrl_reg1 & ~MMA8452_CTRL_ACTIVE);
}

static int mma8452_active(struct mma8452_data *data)
{
	return i2c_smbus_write_byte_data(data->client, MMA8452_CTRL_REG1,
					 data->ctrl_reg1);
}

/* returns >0 if active, 0 if in standby and <0 on error */
static int mma8452_is_active(struct mma8452_data *data)
{
	int reg;

	reg = i2c_smbus_read_byte_data(data->client, MMA8452_CTRL_REG1);
	if (reg < 0)
		return reg;

	return reg & MMA8452_CTRL_ACTIVE;
}

static int mma8452_change_config(struct mma8452_data *data, u8 reg, u8 val)
{
	int ret;
	int is_active;

	mutex_lock(&data->lock);

	is_active = mma8452_is_active(data);
	if (is_active < 0) {
		ret = is_active;
		goto fail;
	}

	/* config can only be changed when in standby */
	if (is_active > 0) {
		ret = mma8452_standby(data);
		if (ret < 0)
			goto fail;
	}

	ret = i2c_smbus_write_byte_data(data->client, reg, val);
	if (ret < 0)
		goto fail;

	if (is_active > 0) {
		ret = mma8452_active(data);
		if (ret < 0)
			goto fail;
	}

	ret = 0;
fail:
	mutex_unlock(&data->lock);

	return ret;
}

static int mma8452_set_power_mode(struct mma8452_data *data, u8 mode)
{
	int reg;

	reg = i2c_smbus_read_byte_data(data->client,
				       MMA8452_CTRL_REG2);
	if (reg < 0)
		return reg;

	reg &= ~MMA8452_CTRL_REG2_MODS_MASK;
	reg |= mode << MMA8452_CTRL_REG2_MODS_SHIFT;

	return mma8452_change_config(data, MMA8452_CTRL_REG2, reg);
}

/* returns >0 if in freefall mode, 0 if not or <0 if an error occurred */
static int mma8452_freefall_mode_enabled(struct mma8452_data *data)
{
	int val;

	val = i2c_smbus_read_byte_data(data->client, MMA8452_FF_MT_CFG);
	if (val < 0)
		return val;

	return !(val & MMA8452_FF_MT_CFG_OAE);
}

static int mma8452_set_freefall_mode(struct mma8452_data *data, bool state)
{
	int val;

	if ((state && mma8452_freefall_mode_enabled(data)) ||
	    (!state && !(mma8452_freefall_mode_enabled(data))))
		return 0;

	val = i2c_smbus_read_byte_data(data->client, MMA8452_FF_MT_CFG);
	if (val < 0)
		return val;

	if (state) {
		val |= BIT(idx_x + MMA8452_FF_MT_CHAN_SHIFT);
		val |= BIT(idx_y + MMA8452_FF_MT_CHAN_SHIFT);
		val |= BIT(idx_z + MMA8452_FF_MT_CHAN_SHIFT);
		val &= ~MMA8452_FF_MT_CFG_OAE;
	} else {
		val &= ~BIT(idx_x + MMA8452_FF_MT_CHAN_SHIFT);
		val &= ~BIT(idx_y + MMA8452_FF_MT_CHAN_SHIFT);
		val &= ~BIT(idx_z + MMA8452_FF_MT_CHAN_SHIFT);
		val |= MMA8452_FF_MT_CFG_OAE;
	}

	return mma8452_change_config(data, MMA8452_FF_MT_CFG, val);
}

static int mma8452_set_hp_filter_frequency(struct mma8452_data *data,
					   int val, int val2)
{
	int i, reg;

	i = mma8452_get_hp_filter_index(data, val, val2);
	if (i < 0)
		return i;

	reg = i2c_smbus_read_byte_data(data->client,
				       MMA8452_HP_FILTER_CUTOFF);
	if (reg < 0)
		return reg;

	reg &= ~MMA8452_HP_FILTER_CUTOFF_SEL_MASK;
	reg |= i;

	return mma8452_change_config(data, MMA8452_HP_FILTER_CUTOFF, reg);
}

static int mma8452_write_raw(struct iio_dev *indio_dev,
			     struct iio_chan_spec const *chan,
			     int val, int val2, long mask)
{
	struct mma8452_data *data = iio_priv(indio_dev);
	int i, ret;

	ret = iio_device_claim_direct_mode(indio_dev);
	if (ret)
		return ret;

	switch (mask) {
	case IIO_CHAN_INFO_SAMP_FREQ:
		i = mma8452_get_samp_freq_index(data, val, val2);
		if (i < 0) {
			ret = i;
			break;
		}
		data->ctrl_reg1 &= ~MMA8452_CTRL_DR_MASK;
		data->ctrl_reg1 |= i << MMA8452_CTRL_DR_SHIFT;

		ret = mma8452_change_config(data, MMA8452_CTRL_REG1,
					    data->ctrl_reg1);
		break;
	case IIO_CHAN_INFO_SCALE:
		i = mma8452_get_scale_index(data, val, val2);
		if (i < 0) {
			ret = i;
			break;
		}

		data->data_cfg &= ~MMA8452_DATA_CFG_FS_MASK;
		data->data_cfg |= i;

		ret = mma8452_change_config(data, MMA8452_DATA_CFG,
					    data->data_cfg);
		break;
	case IIO_CHAN_INFO_CALIBBIAS:
		if (val < -128 || val > 127) {
			ret = -EINVAL;
			break;
		}

		ret = mma8452_change_config(data,
					    MMA8452_OFF_X + chan->scan_index,
					    val);
		break;

	case IIO_CHAN_INFO_HIGH_PASS_FILTER_3DB_FREQUENCY:
		if (val == 0 && val2 == 0) {
			data->data_cfg &= ~MMA8452_DATA_CFG_HPF_MASK;
		} else {
			data->data_cfg |= MMA8452_DATA_CFG_HPF_MASK;
			ret = mma8452_set_hp_filter_frequency(data, val, val2);
			if (ret < 0)
				break;
		}

		ret = mma8452_change_config(data, MMA8452_DATA_CFG,
					     data->data_cfg);
		break;

	case IIO_CHAN_INFO_OVERSAMPLING_RATIO:
		ret = mma8452_get_odr_index(data);

		for (i = 0; i < ARRAY_SIZE(mma8452_os_ratio); i++) {
			if (mma8452_os_ratio[i][ret] == val) {
				ret = mma8452_set_power_mode(data, i);
				break;
			}
		}
		break;
	default:
		ret = -EINVAL;
		break;
	}

	iio_device_release_direct_mode(indio_dev);
	return ret;
}

static int mma8452_get_event_regs(struct mma8452_data *data,
		const struct iio_chan_spec *chan, enum iio_event_direction dir,
		const struct mma8452_event_regs **ev_reg)
{
	if (!chan)
		return -EINVAL;

	switch (chan->type) {
	case IIO_ACCEL:
		switch (dir) {
		case IIO_EV_DIR_RISING:
			if ((data->chip_info->all_events
					& MMA8452_INT_TRANS) &&
				(data->chip_info->enabled_events
					& MMA8452_INT_TRANS))
<<<<<<< HEAD
				*ev_reg = &ev_regs_accel_rising;
			else
				*ev_reg = &ev_regs_accel_falling;
			return 0;
		case IIO_EV_DIR_FALLING:
			*ev_reg = &ev_regs_accel_falling;
=======
				*ev_reg = &trans_ev_regs;
			else
				*ev_reg = &ff_mt_ev_regs;
			return 0;
		case IIO_EV_DIR_FALLING:
			*ev_reg = &ff_mt_ev_regs;
>>>>>>> 661e50bc
			return 0;
		default:
			return -EINVAL;
		}
	default:
		return -EINVAL;
	}
}

static int mma8452_read_event_value(struct iio_dev *indio_dev,
			       const struct iio_chan_spec *chan,
			       enum iio_event_type type,
			       enum iio_event_direction dir,
			       enum iio_event_info info,
			       int *val, int *val2)
{
	struct mma8452_data *data = iio_priv(indio_dev);
	int ret, us, power_mode;
	const struct mma8452_event_regs *ev_regs;

	ret = mma8452_get_event_regs(data, chan, dir, &ev_regs);
	if (ret)
		return ret;

	switch (info) {
	case IIO_EV_INFO_VALUE:
		ret = i2c_smbus_read_byte_data(data->client, ev_regs->ev_ths);
		if (ret < 0)
			return ret;

		*val = ret & ev_regs->ev_ths_mask;

		return IIO_VAL_INT;

	case IIO_EV_INFO_PERIOD:
		ret = i2c_smbus_read_byte_data(data->client, ev_regs->ev_count);
		if (ret < 0)
			return ret;

		power_mode = mma8452_get_power_mode(data);
		if (power_mode < 0)
			return power_mode;

		us = ret * mma8452_time_step_us[power_mode][
				mma8452_get_odr_index(data)];
		*val = us / USEC_PER_SEC;
		*val2 = us % USEC_PER_SEC;

		return IIO_VAL_INT_PLUS_MICRO;

	case IIO_EV_INFO_HIGH_PASS_FILTER_3DB:
		ret = i2c_smbus_read_byte_data(data->client,
					       MMA8452_TRANSIENT_CFG);
		if (ret < 0)
			return ret;

		if (ret & MMA8452_TRANSIENT_CFG_HPF_BYP) {
			*val = 0;
			*val2 = 0;
		} else {
			ret = mma8452_read_hp_filter(data, val, val2);
			if (ret < 0)
				return ret;
		}

		return IIO_VAL_INT_PLUS_MICRO;

	default:
		return -EINVAL;
	}
}

static int mma8452_write_event_value(struct iio_dev *indio_dev,
				const struct iio_chan_spec *chan,
				enum iio_event_type type,
				enum iio_event_direction dir,
				enum iio_event_info info,
				int val, int val2)
{
	struct mma8452_data *data = iio_priv(indio_dev);
	int ret, reg, steps;
	const struct mma8452_event_regs *ev_regs;

	ret = mma8452_get_event_regs(data, chan, dir, &ev_regs);
	if (ret)
		return ret;

	switch (info) {
	case IIO_EV_INFO_VALUE:
		if (val < 0 || val > ev_regs->ev_ths_mask)
			return -EINVAL;

		return mma8452_change_config(data, ev_regs->ev_ths, val);

	case IIO_EV_INFO_PERIOD:
		ret = mma8452_get_power_mode(data);
		if (ret < 0)
			return ret;

		steps = (val * USEC_PER_SEC + val2) /
				mma8452_time_step_us[ret][
					mma8452_get_odr_index(data)];

		if (steps < 0 || steps > 0xff)
			return -EINVAL;

		return mma8452_change_config(data, ev_regs->ev_count, steps);

	case IIO_EV_INFO_HIGH_PASS_FILTER_3DB:
		reg = i2c_smbus_read_byte_data(data->client,
					       MMA8452_TRANSIENT_CFG);
		if (reg < 0)
			return reg;

		if (val == 0 && val2 == 0) {
			reg |= MMA8452_TRANSIENT_CFG_HPF_BYP;
		} else {
			reg &= ~MMA8452_TRANSIENT_CFG_HPF_BYP;
			ret = mma8452_set_hp_filter_frequency(data, val, val2);
			if (ret < 0)
				return ret;
		}

		return mma8452_change_config(data, MMA8452_TRANSIENT_CFG, reg);

	default:
		return -EINVAL;
	}
}

static int mma8452_read_event_config(struct iio_dev *indio_dev,
				     const struct iio_chan_spec *chan,
				     enum iio_event_type type,
				     enum iio_event_direction dir)
{
	struct mma8452_data *data = iio_priv(indio_dev);
	int ret;
	const struct mma8452_event_regs *ev_regs;

	ret = mma8452_get_event_regs(data, chan, dir, &ev_regs);
	if (ret)
		return ret;

	switch (dir) {
	case IIO_EV_DIR_FALLING:
		return mma8452_freefall_mode_enabled(data);
	case IIO_EV_DIR_RISING:
		ret = i2c_smbus_read_byte_data(data->client,
				ev_regs->ev_cfg);
		if (ret < 0)
			return ret;

		return !!(ret & BIT(chan->scan_index +
				ev_regs->ev_cfg_chan_shift));
	default:
		return -EINVAL;
	}
}

static int mma8452_write_event_config(struct iio_dev *indio_dev,
				      const struct iio_chan_spec *chan,
				      enum iio_event_type type,
				      enum iio_event_direction dir,
				      int state)
{
	struct mma8452_data *data = iio_priv(indio_dev);
	int val, ret;
	const struct mma8452_event_regs *ev_regs;

	ret = mma8452_get_event_regs(data, chan, dir, &ev_regs);
	if (ret)
		return ret;

	ret = mma8452_set_runtime_pm_state(data->client, state);
	if (ret)
		return ret;

	switch (dir) {
	case IIO_EV_DIR_FALLING:
		return mma8452_set_freefall_mode(data, state);
	case IIO_EV_DIR_RISING:
		val = i2c_smbus_read_byte_data(data->client, ev_regs->ev_cfg);
		if (val < 0)
			return val;

		if (state) {
			if (mma8452_freefall_mode_enabled(data)) {
				val &= ~BIT(idx_x + ev_regs->ev_cfg_chan_shift);
				val &= ~BIT(idx_y + ev_regs->ev_cfg_chan_shift);
				val &= ~BIT(idx_z + ev_regs->ev_cfg_chan_shift);
				val |= MMA8452_FF_MT_CFG_OAE;
			}
			val |= BIT(chan->scan_index +
					ev_regs->ev_cfg_chan_shift);
		} else {
			if (mma8452_freefall_mode_enabled(data))
				return 0;

			val &= ~BIT(chan->scan_index +
					ev_regs->ev_cfg_chan_shift);
		}

		val |= ev_regs->ev_cfg_ele;

		return mma8452_change_config(data, ev_regs->ev_cfg, val);
	default:
		return -EINVAL;
	}
}

static void mma8452_transient_interrupt(struct iio_dev *indio_dev)
{
	struct mma8452_data *data = iio_priv(indio_dev);
	s64 ts = iio_get_time_ns(indio_dev);
	int src;

	src = i2c_smbus_read_byte_data(data->client, MMA8452_TRANSIENT_SRC);
	if (src < 0)
		return;

	if (src & MMA8452_TRANSIENT_SRC_XTRANSE)
		iio_push_event(indio_dev,
			       IIO_MOD_EVENT_CODE(IIO_ACCEL, 0, IIO_MOD_X,
						  IIO_EV_TYPE_MAG,
						  IIO_EV_DIR_RISING),
			       ts);

	if (src & MMA8452_TRANSIENT_SRC_YTRANSE)
		iio_push_event(indio_dev,
			       IIO_MOD_EVENT_CODE(IIO_ACCEL, 0, IIO_MOD_Y,
						  IIO_EV_TYPE_MAG,
						  IIO_EV_DIR_RISING),
			       ts);

	if (src & MMA8452_TRANSIENT_SRC_ZTRANSE)
		iio_push_event(indio_dev,
			       IIO_MOD_EVENT_CODE(IIO_ACCEL, 0, IIO_MOD_Z,
						  IIO_EV_TYPE_MAG,
						  IIO_EV_DIR_RISING),
			       ts);
}

static irqreturn_t mma8452_interrupt(int irq, void *p)
{
	struct iio_dev *indio_dev = p;
	struct mma8452_data *data = iio_priv(indio_dev);
	int ret = IRQ_NONE;
	int src;

	src = i2c_smbus_read_byte_data(data->client, MMA8452_INT_SRC);
	if (src < 0)
		return IRQ_NONE;

	if (!(src & data->chip_info->enabled_events))
		return IRQ_NONE;

	if (src & MMA8452_INT_DRDY) {
		iio_trigger_poll_chained(indio_dev->trig);
		ret = IRQ_HANDLED;
	}

	if (src & MMA8452_INT_FF_MT) {
		if (mma8452_freefall_mode_enabled(data)) {
			s64 ts = iio_get_time_ns(indio_dev);

			iio_push_event(indio_dev,
				       IIO_MOD_EVENT_CODE(IIO_ACCEL, 0,
							  IIO_MOD_X_AND_Y_AND_Z,
							  IIO_EV_TYPE_MAG,
							  IIO_EV_DIR_FALLING),
					ts);
		}
		ret = IRQ_HANDLED;
	}

	if (src & MMA8452_INT_TRANS) {
		mma8452_transient_interrupt(indio_dev);
		ret = IRQ_HANDLED;
	}

	return ret;
}

static irqreturn_t mma8452_trigger_handler(int irq, void *p)
{
	struct iio_poll_func *pf = p;
	struct iio_dev *indio_dev = pf->indio_dev;
	struct mma8452_data *data = iio_priv(indio_dev);
	u8 buffer[16]; /* 3 16-bit channels + padding + ts */
	int ret;

	ret = mma8452_read(data, (__be16 *)buffer);
	if (ret < 0)
		goto done;

	iio_push_to_buffers_with_timestamp(indio_dev, buffer,
					   iio_get_time_ns(indio_dev));

done:
	iio_trigger_notify_done(indio_dev->trig);

	return IRQ_HANDLED;
}

static int mma8452_reg_access_dbg(struct iio_dev *indio_dev,
				  unsigned int reg, unsigned int writeval,
				  unsigned int *readval)
{
	int ret;
	struct mma8452_data *data = iio_priv(indio_dev);

	if (reg > MMA8452_MAX_REG)
		return -EINVAL;

	if (!readval)
		return mma8452_change_config(data, reg, writeval);

	ret = i2c_smbus_read_byte_data(data->client, reg);
	if (ret < 0)
		return ret;

	*readval = ret;

	return 0;
}

static const struct iio_event_spec mma8452_freefall_event[] = {
	{
		.type = IIO_EV_TYPE_MAG,
		.dir = IIO_EV_DIR_FALLING,
		.mask_separate = BIT(IIO_EV_INFO_ENABLE),
		.mask_shared_by_type = BIT(IIO_EV_INFO_VALUE) |
					BIT(IIO_EV_INFO_PERIOD) |
					BIT(IIO_EV_INFO_HIGH_PASS_FILTER_3DB)
	},
};

static const struct iio_event_spec mma8652_freefall_event[] = {
	{
		.type = IIO_EV_TYPE_MAG,
		.dir = IIO_EV_DIR_FALLING,
		.mask_separate = BIT(IIO_EV_INFO_ENABLE),
		.mask_shared_by_type = BIT(IIO_EV_INFO_VALUE) |
					BIT(IIO_EV_INFO_PERIOD)
	},
};

static const struct iio_event_spec mma8452_transient_event[] = {
	{
		.type = IIO_EV_TYPE_MAG,
		.dir = IIO_EV_DIR_RISING,
		.mask_separate = BIT(IIO_EV_INFO_ENABLE),
		.mask_shared_by_type = BIT(IIO_EV_INFO_VALUE) |
					BIT(IIO_EV_INFO_PERIOD) |
					BIT(IIO_EV_INFO_HIGH_PASS_FILTER_3DB)
	},
};

static const struct iio_event_spec mma8452_motion_event[] = {
	{
		.type = IIO_EV_TYPE_MAG,
		.dir = IIO_EV_DIR_RISING,
		.mask_separate = BIT(IIO_EV_INFO_ENABLE),
		.mask_shared_by_type = BIT(IIO_EV_INFO_VALUE) |
					BIT(IIO_EV_INFO_PERIOD)
	},
};

/*
 * Threshold is configured in fixed 8G/127 steps regardless of
 * currently selected scale for measurement.
 */
static IIO_CONST_ATTR_NAMED(accel_transient_scale, in_accel_scale, "0.617742");

static struct attribute *mma8452_event_attributes[] = {
	&iio_const_attr_accel_transient_scale.dev_attr.attr,
	NULL,
};

static struct attribute_group mma8452_event_attribute_group = {
	.attrs = mma8452_event_attributes,
};

#define MMA8452_FREEFALL_CHANNEL(modifier) { \
	.type = IIO_ACCEL, \
	.modified = 1, \
	.channel2 = modifier, \
	.scan_index = -1, \
	.event_spec = mma8452_freefall_event, \
	.num_event_specs = ARRAY_SIZE(mma8452_freefall_event), \
}

#define MMA8652_FREEFALL_CHANNEL(modifier) { \
	.type = IIO_ACCEL, \
	.modified = 1, \
	.channel2 = modifier, \
	.scan_index = -1, \
	.event_spec = mma8652_freefall_event, \
	.num_event_specs = ARRAY_SIZE(mma8652_freefall_event), \
}

#define MMA8452_CHANNEL(axis, idx, bits) { \
	.type = IIO_ACCEL, \
	.modified = 1, \
	.channel2 = IIO_MOD_##axis, \
	.info_mask_separate = BIT(IIO_CHAN_INFO_RAW) | \
			      BIT(IIO_CHAN_INFO_CALIBBIAS), \
	.info_mask_shared_by_type = BIT(IIO_CHAN_INFO_SAMP_FREQ) | \
			BIT(IIO_CHAN_INFO_SCALE) | \
			BIT(IIO_CHAN_INFO_HIGH_PASS_FILTER_3DB_FREQUENCY) | \
			BIT(IIO_CHAN_INFO_OVERSAMPLING_RATIO), \
	.scan_index = idx, \
	.scan_type = { \
		.sign = 's', \
		.realbits = (bits), \
		.storagebits = 16, \
		.shift = 16 - (bits), \
		.endianness = IIO_BE, \
	}, \
	.event_spec = mma8452_transient_event, \
	.num_event_specs = ARRAY_SIZE(mma8452_transient_event), \
}

#define MMA8652_CHANNEL(axis, idx, bits) { \
	.type = IIO_ACCEL, \
	.modified = 1, \
	.channel2 = IIO_MOD_##axis, \
	.info_mask_separate = BIT(IIO_CHAN_INFO_RAW) | \
		BIT(IIO_CHAN_INFO_CALIBBIAS), \
	.info_mask_shared_by_type = BIT(IIO_CHAN_INFO_SAMP_FREQ) | \
		BIT(IIO_CHAN_INFO_SCALE) | \
		BIT(IIO_CHAN_INFO_OVERSAMPLING_RATIO), \
	.scan_index = idx, \
	.scan_type = { \
		.sign = 's', \
		.realbits = (bits), \
		.storagebits = 16, \
		.shift = 16 - (bits), \
		.endianness = IIO_BE, \
	}, \
	.event_spec = mma8452_motion_event, \
	.num_event_specs = ARRAY_SIZE(mma8452_motion_event), \
}

static const struct iio_chan_spec mma8451_channels[] = {
	MMA8452_CHANNEL(X, idx_x, 14),
	MMA8452_CHANNEL(Y, idx_y, 14),
	MMA8452_CHANNEL(Z, idx_z, 14),
	IIO_CHAN_SOFT_TIMESTAMP(idx_ts),
	MMA8452_FREEFALL_CHANNEL(IIO_MOD_X_AND_Y_AND_Z),
};

static const struct iio_chan_spec mma8452_channels[] = {
	MMA8452_CHANNEL(X, idx_x, 12),
	MMA8452_CHANNEL(Y, idx_y, 12),
	MMA8452_CHANNEL(Z, idx_z, 12),
	IIO_CHAN_SOFT_TIMESTAMP(idx_ts),
	MMA8452_FREEFALL_CHANNEL(IIO_MOD_X_AND_Y_AND_Z),
};

static const struct iio_chan_spec mma8453_channels[] = {
	MMA8452_CHANNEL(X, idx_x, 10),
	MMA8452_CHANNEL(Y, idx_y, 10),
	MMA8452_CHANNEL(Z, idx_z, 10),
	IIO_CHAN_SOFT_TIMESTAMP(idx_ts),
	MMA8452_FREEFALL_CHANNEL(IIO_MOD_X_AND_Y_AND_Z),
};

static const struct iio_chan_spec mma8652_channels[] = {
	MMA8652_CHANNEL(X, idx_x, 12),
	MMA8652_CHANNEL(Y, idx_y, 12),
	MMA8652_CHANNEL(Z, idx_z, 12),
	IIO_CHAN_SOFT_TIMESTAMP(idx_ts),
	MMA8652_FREEFALL_CHANNEL(IIO_MOD_X_AND_Y_AND_Z),
};

static const struct iio_chan_spec mma8653_channels[] = {
	MMA8652_CHANNEL(X, idx_x, 10),
	MMA8652_CHANNEL(Y, idx_y, 10),
	MMA8652_CHANNEL(Z, idx_z, 10),
	IIO_CHAN_SOFT_TIMESTAMP(idx_ts),
	MMA8652_FREEFALL_CHANNEL(IIO_MOD_X_AND_Y_AND_Z),
};

enum {
	mma8451,
	mma8452,
	mma8453,
	mma8652,
	mma8653,
	fxls8471,
};

static const struct mma_chip_info mma_chip_info_table[] = {
	[mma8451] = {
		.chip_id = MMA8451_DEVICE_ID,
		.channels = mma8451_channels,
		.num_channels = ARRAY_SIZE(mma8451_channels),
		/*
		 * Hardware has fullscale of -2G, -4G, -8G corresponding to
		 * raw value -8192 for 14 bit, -2048 for 12 bit or -512 for 10
		 * bit.
		 * The userspace interface uses m/s^2 and we declare micro units
		 * So scale factor for 12 bit here is given by:
		 *	g * N * 1000000 / 2048 for N = 2, 4, 8 and g=9.80665
		 */
		.mma_scales = { {0, 2394}, {0, 4788}, {0, 9577} },
		/*
		 * Although we enable the interrupt sources once and for
		 * all here the event detection itself is not enabled until
		 * userspace asks for it by mma8452_write_event_config()
		 */
		.all_events = MMA8452_INT_DRDY |
					MMA8452_INT_TRANS |
					MMA8452_INT_FF_MT,
		.enabled_events = MMA8452_INT_TRANS |
					MMA8452_INT_FF_MT,
	},
	[mma8452] = {
		.chip_id = MMA8452_DEVICE_ID,
		.channels = mma8452_channels,
		.num_channels = ARRAY_SIZE(mma8452_channels),
		.mma_scales = { {0, 9577}, {0, 19154}, {0, 38307} },
		/*
		 * Although we enable the interrupt sources once and for
		 * all here the event detection itself is not enabled until
		 * userspace asks for it by mma8452_write_event_config()
		 */
		.all_events = MMA8452_INT_DRDY |
					MMA8452_INT_TRANS |
					MMA8452_INT_FF_MT,
		.enabled_events = MMA8452_INT_TRANS |
					MMA8452_INT_FF_MT,
	},
	[mma8453] = {
		.chip_id = MMA8453_DEVICE_ID,
		.channels = mma8453_channels,
		.num_channels = ARRAY_SIZE(mma8453_channels),
		.mma_scales = { {0, 38307}, {0, 76614}, {0, 153228} },
		/*
		 * Although we enable the interrupt sources once and for
		 * all here the event detection itself is not enabled until
		 * userspace asks for it by mma8452_write_event_config()
		 */
		.all_events = MMA8452_INT_DRDY |
					MMA8452_INT_TRANS |
					MMA8452_INT_FF_MT,
		.enabled_events = MMA8452_INT_TRANS |
					MMA8452_INT_FF_MT,
	},
	[mma8652] = {
		.chip_id = MMA8652_DEVICE_ID,
		.channels = mma8652_channels,
		.num_channels = ARRAY_SIZE(mma8652_channels),
		.mma_scales = { {0, 9577}, {0, 19154}, {0, 38307} },
		.all_events = MMA8452_INT_DRDY |
					MMA8452_INT_FF_MT,
		.enabled_events = MMA8452_INT_FF_MT,
	},
	[mma8653] = {
		.chip_id = MMA8653_DEVICE_ID,
		.channels = mma8653_channels,
		.num_channels = ARRAY_SIZE(mma8653_channels),
		.mma_scales = { {0, 38307}, {0, 76614}, {0, 153228} },
		/*
		 * Although we enable the interrupt sources once and for
		 * all here the event detection itself is not enabled until
		 * userspace asks for it by mma8452_write_event_config()
		 */
		.all_events = MMA8452_INT_DRDY |
					MMA8452_INT_FF_MT,
		.enabled_events = MMA8452_INT_FF_MT,
	},
	[fxls8471] = {
		.chip_id = FXLS8471_DEVICE_ID,
		.channels = mma8451_channels,
		.num_channels = ARRAY_SIZE(mma8451_channels),
		.mma_scales = { {0, 2394}, {0, 4788}, {0, 9577} },
		/*
		 * Although we enable the interrupt sources once and for
		 * all here the event detection itself is not enabled until
		 * userspace asks for it by mma8452_write_event_config()
		 */
		.all_events = MMA8452_INT_DRDY |
					MMA8452_INT_TRANS |
					MMA8452_INT_FF_MT,
		.enabled_events = MMA8452_INT_TRANS |
					MMA8452_INT_FF_MT,
	},
};

static struct attribute *mma8452_attributes[] = {
	&iio_dev_attr_sampling_frequency_available.dev_attr.attr,
	&iio_dev_attr_in_accel_scale_available.dev_attr.attr,
	&iio_dev_attr_in_accel_filter_high_pass_3db_frequency_available.dev_attr.attr,
	&iio_dev_attr_in_accel_oversampling_ratio_available.dev_attr.attr,
	NULL
};

static const struct attribute_group mma8452_group = {
	.attrs = mma8452_attributes,
};

static const struct iio_info mma8452_info = {
	.attrs = &mma8452_group,
	.read_raw = &mma8452_read_raw,
	.write_raw = &mma8452_write_raw,
	.event_attrs = &mma8452_event_attribute_group,
	.read_event_value = &mma8452_read_event_value,
	.write_event_value = &mma8452_write_event_value,
	.read_event_config = &mma8452_read_event_config,
	.write_event_config = &mma8452_write_event_config,
	.debugfs_reg_access = &mma8452_reg_access_dbg,
};

static const unsigned long mma8452_scan_masks[] = {0x7, 0};

static int mma8452_data_rdy_trigger_set_state(struct iio_trigger *trig,
					      bool state)
{
	struct iio_dev *indio_dev = iio_trigger_get_drvdata(trig);
	struct mma8452_data *data = iio_priv(indio_dev);
	int reg, ret;

	ret = mma8452_set_runtime_pm_state(data->client, state);
	if (ret)
		return ret;

	reg = i2c_smbus_read_byte_data(data->client, MMA8452_CTRL_REG4);
	if (reg < 0)
		return reg;

	if (state)
		reg |= MMA8452_INT_DRDY;
	else
		reg &= ~MMA8452_INT_DRDY;

	return mma8452_change_config(data, MMA8452_CTRL_REG4, reg);
}

static const struct iio_trigger_ops mma8452_trigger_ops = {
	.set_trigger_state = mma8452_data_rdy_trigger_set_state,
	.validate_device = iio_trigger_validate_own_device,
};

static int mma8452_trigger_setup(struct iio_dev *indio_dev)
{
	struct mma8452_data *data = iio_priv(indio_dev);
	struct iio_trigger *trig;
	int ret;

	trig = devm_iio_trigger_alloc(&data->client->dev, "%s-dev%d",
				      indio_dev->name,
				      indio_dev->id);
	if (!trig)
		return -ENOMEM;

	trig->dev.parent = &data->client->dev;
	trig->ops = &mma8452_trigger_ops;
	iio_trigger_set_drvdata(trig, indio_dev);

	ret = iio_trigger_register(trig);
	if (ret)
		return ret;

	indio_dev->trig = trig;

	return 0;
}

static void mma8452_trigger_cleanup(struct iio_dev *indio_dev)
{
	if (indio_dev->trig)
		iio_trigger_unregister(indio_dev->trig);
}

static int mma8452_reset(struct i2c_client *client)
{
	int i;
	int ret;

	ret = i2c_smbus_write_byte_data(client,	MMA8452_CTRL_REG2,
					MMA8452_CTRL_REG2_RST);
	if (ret < 0)
		return ret;

	for (i = 0; i < 10; i++) {
		usleep_range(100, 200);
		ret = i2c_smbus_read_byte_data(client, MMA8452_CTRL_REG2);
		if (ret == -EIO)
			continue; /* I2C comm reset */
		if (ret < 0)
			return ret;
		if (!(ret & MMA8452_CTRL_REG2_RST))
			return 0;
	}

	return -ETIMEDOUT;
}

static const struct of_device_id mma8452_dt_ids[] = {
	{ .compatible = "fsl,mma8451", .data = &mma_chip_info_table[mma8451] },
	{ .compatible = "fsl,mma8452", .data = &mma_chip_info_table[mma8452] },
	{ .compatible = "fsl,mma8453", .data = &mma_chip_info_table[mma8453] },
	{ .compatible = "fsl,mma8652", .data = &mma_chip_info_table[mma8652] },
	{ .compatible = "fsl,mma8653", .data = &mma_chip_info_table[mma8653] },
	{ .compatible = "fsl,fxls8471", .data = &mma_chip_info_table[fxls8471] },
	{ }
};
MODULE_DEVICE_TABLE(of, mma8452_dt_ids);

static int mma8452_probe(struct i2c_client *client,
			 const struct i2c_device_id *id)
{
	struct mma8452_data *data;
	struct iio_dev *indio_dev;
	int ret;
	const struct of_device_id *match;

	match = of_match_device(mma8452_dt_ids, &client->dev);
	if (!match) {
		dev_err(&client->dev, "unknown device model\n");
		return -ENODEV;
	}

	indio_dev = devm_iio_device_alloc(&client->dev, sizeof(*data));
	if (!indio_dev)
		return -ENOMEM;

	data = iio_priv(indio_dev);
	data->client = client;
	mutex_init(&data->lock);
	data->chip_info = match->data;

	ret = i2c_smbus_read_byte_data(client, MMA8452_WHO_AM_I);
	if (ret < 0)
		return ret;

	switch (ret) {
	case MMA8451_DEVICE_ID:
	case MMA8452_DEVICE_ID:
	case MMA8453_DEVICE_ID:
	case MMA8652_DEVICE_ID:
	case MMA8653_DEVICE_ID:
	case FXLS8471_DEVICE_ID:
		if (ret == data->chip_info->chip_id)
			break;
	default:
		return -ENODEV;
	}

	dev_info(&client->dev, "registering %s accelerometer; ID 0x%x\n",
		 match->compatible, data->chip_info->chip_id);

	i2c_set_clientdata(client, indio_dev);
	indio_dev->info = &mma8452_info;
	indio_dev->name = id->name;
	indio_dev->dev.parent = &client->dev;
	indio_dev->modes = INDIO_DIRECT_MODE;
	indio_dev->channels = data->chip_info->channels;
	indio_dev->num_channels = data->chip_info->num_channels;
	indio_dev->available_scan_masks = mma8452_scan_masks;

	ret = mma8452_reset(client);
	if (ret < 0)
		return ret;

	data->data_cfg = MMA8452_DATA_CFG_FS_2G;
	ret = i2c_smbus_write_byte_data(client, MMA8452_DATA_CFG,
					data->data_cfg);
	if (ret < 0)
		return ret;

	/*
	 * By default set transient threshold to max to avoid events if
	 * enabling without configuring threshold.
	 */
	ret = i2c_smbus_write_byte_data(client, MMA8452_TRANSIENT_THS,
					MMA8452_TRANSIENT_THS_MASK);
	if (ret < 0)
		return ret;

	if (client->irq) {
		int irq2;

		irq2 = of_irq_get_byname(client->dev.of_node, "INT2");

		if (irq2 == client->irq) {
			dev_dbg(&client->dev, "using interrupt line INT2\n");
		} else {
			ret = i2c_smbus_write_byte_data(client,
						MMA8452_CTRL_REG5,
						data->chip_info->all_events);
			if (ret < 0)
				return ret;

			dev_dbg(&client->dev, "using interrupt line INT1\n");
		}

		ret = i2c_smbus_write_byte_data(client,
					MMA8452_CTRL_REG4,
					data->chip_info->enabled_events);
		if (ret < 0)
			return ret;

		ret = mma8452_trigger_setup(indio_dev);
		if (ret < 0)
			return ret;
	}

	data->ctrl_reg1 = MMA8452_CTRL_ACTIVE |
			  (MMA8452_CTRL_DR_DEFAULT << MMA8452_CTRL_DR_SHIFT);
	ret = i2c_smbus_write_byte_data(client, MMA8452_CTRL_REG1,
					data->ctrl_reg1);
	if (ret < 0)
		goto trigger_cleanup;

	ret = iio_triggered_buffer_setup(indio_dev, NULL,
					 mma8452_trigger_handler, NULL);
	if (ret < 0)
		goto trigger_cleanup;

	if (client->irq) {
		ret = devm_request_threaded_irq(&client->dev,
						client->irq,
						NULL, mma8452_interrupt,
						IRQF_TRIGGER_LOW | IRQF_ONESHOT,
						client->name, indio_dev);
		if (ret)
			goto buffer_cleanup;
	}

	ret = pm_runtime_set_active(&client->dev);
	if (ret < 0)
		goto buffer_cleanup;

	pm_runtime_enable(&client->dev);
	pm_runtime_set_autosuspend_delay(&client->dev,
					 MMA8452_AUTO_SUSPEND_DELAY_MS);
	pm_runtime_use_autosuspend(&client->dev);

	ret = iio_device_register(indio_dev);
	if (ret < 0)
		goto buffer_cleanup;

	ret = mma8452_set_freefall_mode(data, false);
	if (ret < 0)
		goto buffer_cleanup;

	return 0;

buffer_cleanup:
	iio_triggered_buffer_cleanup(indio_dev);

trigger_cleanup:
	mma8452_trigger_cleanup(indio_dev);

	return ret;
}

static int mma8452_remove(struct i2c_client *client)
{
	struct iio_dev *indio_dev = i2c_get_clientdata(client);

	iio_device_unregister(indio_dev);

	pm_runtime_disable(&client->dev);
	pm_runtime_set_suspended(&client->dev);
	pm_runtime_put_noidle(&client->dev);

	iio_triggered_buffer_cleanup(indio_dev);
	mma8452_trigger_cleanup(indio_dev);
	mma8452_standby(iio_priv(indio_dev));

	return 0;
}

#ifdef CONFIG_PM
static int mma8452_runtime_suspend(struct device *dev)
{
	struct iio_dev *indio_dev = i2c_get_clientdata(to_i2c_client(dev));
	struct mma8452_data *data = iio_priv(indio_dev);
	int ret;

	mutex_lock(&data->lock);
	ret = mma8452_standby(data);
	mutex_unlock(&data->lock);
	if (ret < 0) {
		dev_err(&data->client->dev, "powering off device failed\n");
		return -EAGAIN;
	}

	return 0;
}

static int mma8452_runtime_resume(struct device *dev)
{
	struct iio_dev *indio_dev = i2c_get_clientdata(to_i2c_client(dev));
	struct mma8452_data *data = iio_priv(indio_dev);
	int ret, sleep_val;

	ret = mma8452_active(data);
	if (ret < 0)
		return ret;

	ret = mma8452_get_odr_index(data);
	sleep_val = 1000 / mma8452_samp_freq[ret][0];
	if (sleep_val < 20)
		usleep_range(sleep_val * 1000, 20000);
	else
		msleep_interruptible(sleep_val);

	return 0;
}
#endif

#ifdef CONFIG_PM_SLEEP
static int mma8452_suspend(struct device *dev)
{
	return mma8452_standby(iio_priv(i2c_get_clientdata(
		to_i2c_client(dev))));
}

static int mma8452_resume(struct device *dev)
{
	return mma8452_active(iio_priv(i2c_get_clientdata(
		to_i2c_client(dev))));
}
#endif

static const struct dev_pm_ops mma8452_pm_ops = {
	SET_SYSTEM_SLEEP_PM_OPS(mma8452_suspend, mma8452_resume)
	SET_RUNTIME_PM_OPS(mma8452_runtime_suspend,
			   mma8452_runtime_resume, NULL)
};

static const struct i2c_device_id mma8452_id[] = {
	{ "mma8451", mma8451 },
	{ "mma8452", mma8452 },
	{ "mma8453", mma8453 },
	{ "mma8652", mma8652 },
	{ "mma8653", mma8653 },
	{ "fxls8471", fxls8471 },
	{ }
};
MODULE_DEVICE_TABLE(i2c, mma8452_id);

static struct i2c_driver mma8452_driver = {
	.driver = {
		.name	= "mma8452",
		.of_match_table = of_match_ptr(mma8452_dt_ids),
		.pm	= &mma8452_pm_ops,
	},
	.probe = mma8452_probe,
	.remove = mma8452_remove,
	.id_table = mma8452_id,
};
module_i2c_driver(mma8452_driver);

MODULE_AUTHOR("Peter Meerwald <pmeerw@pmeerw.net>");
MODULE_DESCRIPTION("Freescale / NXP MMA8452 accelerometer driver");
MODULE_LICENSE("GPL");<|MERGE_RESOLUTION|>--- conflicted
+++ resolved
@@ -133,11 +133,7 @@
 		u8 ev_count;
 };
 
-<<<<<<< HEAD
-static const struct mma8452_event_regs ev_regs_accel_falling = {
-=======
 static const struct mma8452_event_regs ff_mt_ev_regs = {
->>>>>>> 661e50bc
 		.ev_cfg = MMA8452_FF_MT_CFG,
 		.ev_cfg_ele = MMA8452_FF_MT_CFG_ELE,
 		.ev_cfg_chan_shift = MMA8452_FF_MT_CHAN_SHIFT,
@@ -147,11 +143,7 @@
 		.ev_count = MMA8452_FF_MT_COUNT
 };
 
-<<<<<<< HEAD
-static const struct mma8452_event_regs ev_regs_accel_rising = {
-=======
 static const struct mma8452_event_regs trans_ev_regs = {
->>>>>>> 661e50bc
 		.ev_cfg = MMA8452_TRANSIENT_CFG,
 		.ev_cfg_ele = MMA8452_TRANSIENT_CFG_ELE,
 		.ev_cfg_chan_shift = MMA8452_TRANSIENT_CHAN_SHIFT,
@@ -783,21 +775,12 @@
 					& MMA8452_INT_TRANS) &&
 				(data->chip_info->enabled_events
 					& MMA8452_INT_TRANS))
-<<<<<<< HEAD
-				*ev_reg = &ev_regs_accel_rising;
-			else
-				*ev_reg = &ev_regs_accel_falling;
-			return 0;
-		case IIO_EV_DIR_FALLING:
-			*ev_reg = &ev_regs_accel_falling;
-=======
 				*ev_reg = &trans_ev_regs;
 			else
 				*ev_reg = &ff_mt_ev_regs;
 			return 0;
 		case IIO_EV_DIR_FALLING:
 			*ev_reg = &ff_mt_ev_regs;
->>>>>>> 661e50bc
 			return 0;
 		default:
 			return -EINVAL;
