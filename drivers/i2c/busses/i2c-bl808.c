--- conflicted
+++ resolved
@@ -111,63 +111,6 @@
 #define BL808_I2C_STS_EN_SHIFT			24
 
 /* interrupt clears */
-<<<<<<< HEAD
-#define BL808_I2C_STS_END_CLR                   BIT(16)
-#define BL808_I2C_STS_NAK_CLR                   BIT(19)
-#define BL808_I2C_STS_ARB_CLR                   BIT(20)
-#define BL808_I2C_STS_ALL_CLR                   (BL808_I2C_STS_END_CLR | \
-                                                 BL808_I2C_STS_NAK_CLR | \
-                                                 BL808_I2C_STS_ARB_CLR)
-
-
-#define BL808_I2C_SUB_ADDR_B0_SHIFT             UL(0)
-#define BL808_I2C_SUB_ADDR_B0_MASK              (0xff <<  BL808_I2C_SUB_ADDR_B0_SHIFT)
-#define BL808_I2C_SUB_ADDR_B1_SHIFT             UL(8)
-#define BL808_I2C_SUB_ADDR_B1_MASK              (0xff <<  BL808_I2C_SUB_ADDR_B1_SHIFT)
-#define BL808_I2C_SUB_ADDR_B2_SHIFT             UL(16)
-#define BL808_I2C_SUB_ADDR_B2_MASK              (0xff <<  BL808_I2C_SUB_ADDR_B2_SHIFT)
-#define BL808_I2C_SUB_ADDR_B3_SHIFT             UL(24)
-#define BL808_I2C_SUB_ADDR_B3_MASK              (0xff <<  BL808_I2C_SUB_ADDR_B3_SHIFT)
-
-#define BL808_I2C_BUS_BUSY_IND                  BIT(0)
-#define BL808_I2C_BUS_BUSY_CLR                  BIT(1)
-
-#define BL808_I2C_PRD_S_PH_0_SHIFT              UL(0)
-#define BL808_I2C_PRD_S_PH_0_MASK               (0xff <<  BL808_I2C_PRD_S_PH_0_SHIFT)
-#define BL808_I2C_PRD_S_PH_1_SHIFT              UL(8)
-#define BL808_I2C_PRD_S_PH_1_MASK               (0xff <<  BL808_I2C_PRD_S_PH_1_SHIFT)
-#define BL808_I2C_PRD_S_PH_2_SHIFT              UL(16)
-#define BL808_I2C_PRD_S_PH_2_MASK               (0xff <<  BL808_I2C_PRD_S_PH_2_SHIFT)
-#define BL808_I2C_PRD_S_PH_3_SHIFT              UL(24)
-#define BL808_I2C_PRD_S_PH_3_MASK               (0xff <<  BL808_I2C_PRD_S_PH_3_SHIFT)
-
-#define BL808_I2C_PRD_P_PH_0_SHIFT              UL(0)
-#define BL808_I2C_PRD_P_PH_0_MASK               (0xff <<  BL808_I2C_PRD_P_PH_0_SHIFT)
-#define BL808_I2C_PRD_P_PH_1_SHIFT              UL(8)
-#define BL808_I2C_PRD_P_PH_1_MASK               (0xff <<  BL808_I2C_PRD_P_PH_1_SHIFT)
-#define BL808_I2C_PRD_P_PH_2_SHIFT              UL(16)
-#define BL808_I2C_PRD_P_PH_2_MASK               (0xff <<  BL808_I2C_PRD_P_PH_2_SHIFT)
-#define BL808_I2C_PRD_P_PH_3_SHIFT              UL(24)
-#define BL808_I2C_PRD_P_PH_3_MASK               (0xff <<  BL808_I2C_PRD_P_PH_3_SHIFT)
-
-#define BL808_I2C_PRD_D_PH_0_SHIFT              UL(0)
-#define BL808_I2C_PRD_D_PH_0_MASK               (0xff <<  BL808_I2C_PRD_D_PH_0_SHIFT)
-#define BL808_I2C_PRD_D_PH_1_SHIFT              UL(8)
-#define BL808_I2C_PRD_D_PH_1_MASK               (0xff <<  BL808_I2C_PRD_D_PH_1_SHIFT)
-#define BL808_I2C_PRD_D_PH_2_SHIFT              UL(16)
-#define BL808_I2C_PRD_D_PH_2_MASK               (0xff <<  BL808_I2C_PRD_D_PH_2_SHIFT)
-#define BL808_I2C_PRD_D_PH_3_SHIFT              UL(24)
-#define BL808_I2C_PRD_D_PH_3_MASK               (0xff <<  BL808_I2C_PRD_D_PH_3_SHIFT)
-
-#define BL808_I2C_FIFO_CONFIG_0_DMA_TX_EN       BIT(0)
-#define BL808_I2C_FIFO_CONFIG_0_DMA_RX_EN       BIT(1)
-#define BL808_I2C_FIFO_CONFIG_0_TX_FIFO_CLR     BIT(2)
-#define BL808_I2C_FIFO_CONFIG_0_RX_FIFO_CLR     BIT(3)
-#define BL808_I2C_FIFO_CONFIG_0_TX_FIFO_OVFLW   BIT(4)
-#define BL808_I2C_FIFO_CONFIG_0_TX_FIFO_UDFLW   BIT(5)
-#define BL808_I2C_FIFO_CONFIG_0_RX_FIFO_OVFLW   BIT(6)
-#define BL808_I2C_FIFO_CONFIG_0_RX_FIFO_UDFLW   BIT(7)
-=======
 #define BL808_I2C_STS_END_CLR			BIT(16)
 #define BL808_I2C_STS_NAK_CLR			BIT(19)
 #define BL808_I2C_STS_ARB_CLR			BIT(20)
@@ -220,7 +163,6 @@
 #define BL808_I2C_FIFO_CONFIG_0_TX_FIFO_UDFLW	BIT(5)
 #define BL808_I2C_FIFO_CONFIG_0_RX_FIFO_OVFLW	BIT(6)
 #define BL808_I2C_FIFO_CONFIG_0_RX_FIFO_UDFLW	BIT(7)
->>>>>>> 5dcf54c3
 
 #define BL808_I2C_FIFO_CONFIG_1_TX_FIFO_CNT_SHIFT UL(0)
 #define BL808_I2C_FIFO_CONFIG_1_TX_FIFO_CNT_MASK  (0x3 << BL808_I2C_FIFO_CONFIG_1_TX_FIFO_CNT_SHIFT)
@@ -453,10 +395,6 @@
 	bl808_i2c_writel(i2c_dev, BL808_I2C_CONFIG, val);
 }
 
-<<<<<<< HEAD
-static void bl808_i2c_clear_interrupts(struct bl808_i2c_dev *i2c_dev) {
-        bl808_i2c_writel(i2c_dev, BL808_I2C_STS, BL808_I2C_STS_ALL_CLR);
-=======
 static void bl808_i2c_clear_interrupts(struct bl808_i2c_dev *i2c_dev)
 {
 	u32 val = BL808_I2C_STS_END_CLR |
@@ -464,7 +402,6 @@
 		  BL808_I2C_STS_ARB_CLR;
 
 	bl808_i2c_writel(i2c_dev, BL808_I2C_STS, val);
->>>>>>> 5dcf54c3
 }
 
 static void bl808_i2c_clear_fifo_err(struct bl808_i2c_dev *i2c_dev)
@@ -493,14 +430,8 @@
 
 	val = bl808_i2c_readl(i2c_dev, BL808_I2C_STS);
 
-<<<<<<< HEAD
-        val |= (interrupts & BL808_I2C_STS_ALL_INT) << BL808_I2C_STS_EN_SHIFT;
-        val &= ~((interrupts & BL808_I2C_STS_ALL_INT) << BL808_I2C_STS_MASK_SHIFT);
-        val &= ~(BL808_I2C_STS_ALL_CLR);
-=======
 	val |= (irqs & BL808_I2C_STS_ALL_INT) << BL808_I2C_STS_EN_SHIFT;
 	val &= ~((irqs & BL808_I2C_STS_ALL_INT) << BL808_I2C_STS_MASK_SHIFT);
->>>>>>> 5dcf54c3
 
 	bl808_i2c_writel(i2c_dev, BL808_I2C_STS, val);
 }
@@ -511,14 +442,8 @@
 
 	val = bl808_i2c_readl(i2c_dev, BL808_I2C_STS);
 
-<<<<<<< HEAD
-        val &= ~((interrupts & BL808_I2C_STS_ALL_INT) << BL808_I2C_STS_EN_SHIFT);
-        val |= (interrupts & BL808_I2C_STS_ALL_INT) << BL808_I2C_STS_MASK_SHIFT;
-        val &= ~(BL808_I2C_STS_ALL_CLR);
-=======
 	val &= ~((irqs & BL808_I2C_STS_ALL_INT) << BL808_I2C_STS_EN_SHIFT);
 	val |= (irqs & BL808_I2C_STS_ALL_INT) << BL808_I2C_STS_MASK_SHIFT;
->>>>>>> 5dcf54c3
 
 	bl808_i2c_writel(i2c_dev, BL808_I2C_STS, val);
 }
