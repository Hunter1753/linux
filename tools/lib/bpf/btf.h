/* SPDX-License-Identifier: (LGPL-2.1 OR BSD-2-Clause) */
/* Copyright (c) 2018 Facebook */
/*! \file */

#ifndef __LIBBPF_BTF_H
#define __LIBBPF_BTF_H

#include <stdarg.h>
#include <stdbool.h>
#include <linux/btf.h>
#include <linux/types.h>

#include "libbpf_common.h"

#ifdef __cplusplus
extern "C" {
#endif

#define BTF_ELF_SEC ".BTF"
#define BTF_EXT_ELF_SEC ".BTF.ext"
#define MAPS_ELF_SEC ".maps"

struct btf;
struct btf_ext;
struct btf_type;

struct bpf_object;

enum btf_endianness {
	BTF_LITTLE_ENDIAN = 0,
	BTF_BIG_ENDIAN = 1,
};

/**
 * @brief **btf__free()** frees all data of a BTF object
 * @param btf BTF object to free
 */
LIBBPF_API void btf__free(struct btf *btf);

/**
 * @brief **btf__new()** creates a new instance of a BTF object from the raw
 * bytes of an ELF's BTF section
 * @param data raw bytes
 * @param size number of bytes passed in `data`
 * @return new BTF object instance which has to be eventually freed with
 * **btf__free()**
 *
 * On error, error-code-encoded-as-pointer is returned, not a NULL. To extract
 * error code from such a pointer `libbpf_get_error()` should be used. If
 * `libbpf_set_strict_mode(LIBBPF_STRICT_CLEAN_PTRS)` is enabled, NULL is
 * returned on error instead. In both cases thread-local `errno` variable is
 * always set to error code as well.
 */
LIBBPF_API struct btf *btf__new(const void *data, __u32 size);

/**
 * @brief **btf__new_split()** create a new instance of a BTF object from the
 * provided raw data bytes. It takes another BTF instance, **base_btf**, which
 * serves as a base BTF, which is extended by types in a newly created BTF
 * instance
 * @param data raw bytes
 * @param size length of raw bytes
 * @param base_btf the base BTF object
 * @return new BTF object instance which has to be eventually freed with
 * **btf__free()**
 *
 * If *base_btf* is NULL, `btf__new_split()` is equivalent to `btf__new()` and
 * creates non-split BTF.
 *
 * On error, error-code-encoded-as-pointer is returned, not a NULL. To extract
 * error code from such a pointer `libbpf_get_error()` should be used. If
 * `libbpf_set_strict_mode(LIBBPF_STRICT_CLEAN_PTRS)` is enabled, NULL is
 * returned on error instead. In both cases thread-local `errno` variable is
 * always set to error code as well.
 */
LIBBPF_API struct btf *btf__new_split(const void *data, __u32 size, struct btf *base_btf);

/**
 * @brief **btf__new_empty()** creates an empty BTF object.  Use
 * `btf__add_*()` to populate such BTF object.
 * @return new BTF object instance which has to be eventually freed with
 * **btf__free()**
 *
 * On error, error-code-encoded-as-pointer is returned, not a NULL. To extract
 * error code from such a pointer `libbpf_get_error()` should be used. If
 * `libbpf_set_strict_mode(LIBBPF_STRICT_CLEAN_PTRS)` is enabled, NULL is
 * returned on error instead. In both cases thread-local `errno` variable is
 * always set to error code as well.
 */
LIBBPF_API struct btf *btf__new_empty(void);

/**
 * @brief **btf__new_empty_split()** creates an unpopulated BTF object from an
 * ELF BTF section except with a base BTF on top of which split BTF should be
 * based
 * @return new BTF object instance which has to be eventually freed with
 * **btf__free()**
 *
 * If *base_btf* is NULL, `btf__new_empty_split()` is equivalent to
 * `btf__new_empty()` and creates non-split BTF.
 *
 * On error, error-code-encoded-as-pointer is returned, not a NULL. To extract
 * error code from such a pointer `libbpf_get_error()` should be used. If
 * `libbpf_set_strict_mode(LIBBPF_STRICT_CLEAN_PTRS)` is enabled, NULL is
 * returned on error instead. In both cases thread-local `errno` variable is
 * always set to error code as well.
 */
LIBBPF_API struct btf *btf__new_empty_split(struct btf *base_btf);

LIBBPF_API struct btf *btf__parse(const char *path, struct btf_ext **btf_ext);
LIBBPF_API struct btf *btf__parse_split(const char *path, struct btf *base_btf);
LIBBPF_API struct btf *btf__parse_elf(const char *path, struct btf_ext **btf_ext);
LIBBPF_API struct btf *btf__parse_elf_split(const char *path, struct btf *base_btf);
LIBBPF_API struct btf *btf__parse_raw(const char *path);
LIBBPF_API struct btf *btf__parse_raw_split(const char *path, struct btf *base_btf);

LIBBPF_API struct btf *btf__load_vmlinux_btf(void);
LIBBPF_API struct btf *btf__load_module_btf(const char *module_name, struct btf *vmlinux_btf);
LIBBPF_API struct btf *libbpf_find_kernel_btf(void);

LIBBPF_API struct btf *btf__load_from_kernel_by_id(__u32 id);
LIBBPF_API struct btf *btf__load_from_kernel_by_id_split(__u32 id, struct btf *base_btf);
LIBBPF_DEPRECATED_SINCE(0, 6, "use btf__load_from_kernel_by_id instead")
LIBBPF_API int btf__get_from_id(__u32 id, struct btf **btf);

LIBBPF_DEPRECATED_SINCE(0, 6, "intended for internal libbpf use only")
LIBBPF_API int btf__finalize_data(struct bpf_object *obj, struct btf *btf);
LIBBPF_DEPRECATED_SINCE(0, 6, "use btf__load_into_kernel instead")
LIBBPF_API int btf__load(struct btf *btf);
LIBBPF_API int btf__load_into_kernel(struct btf *btf);
LIBBPF_API __s32 btf__find_by_name(const struct btf *btf,
				   const char *type_name);
LIBBPF_API __s32 btf__find_by_name_kind(const struct btf *btf,
					const char *type_name, __u32 kind);
LIBBPF_DEPRECATED_SINCE(0, 7, "use btf__type_cnt() instead; note that btf__get_nr_types() == btf__type_cnt() - 1")
LIBBPF_API __u32 btf__get_nr_types(const struct btf *btf);
LIBBPF_API __u32 btf__type_cnt(const struct btf *btf);
LIBBPF_API const struct btf *btf__base_btf(const struct btf *btf);
LIBBPF_API const struct btf_type *btf__type_by_id(const struct btf *btf,
						  __u32 id);
LIBBPF_API size_t btf__pointer_size(const struct btf *btf);
LIBBPF_API int btf__set_pointer_size(struct btf *btf, size_t ptr_sz);
LIBBPF_API enum btf_endianness btf__endianness(const struct btf *btf);
LIBBPF_API int btf__set_endianness(struct btf *btf, enum btf_endianness endian);
LIBBPF_API __s64 btf__resolve_size(const struct btf *btf, __u32 type_id);
LIBBPF_API int btf__resolve_type(const struct btf *btf, __u32 type_id);
LIBBPF_API int btf__align_of(const struct btf *btf, __u32 id);
LIBBPF_API int btf__fd(const struct btf *btf);
LIBBPF_API void btf__set_fd(struct btf *btf, int fd);
LIBBPF_DEPRECATED_SINCE(0, 7, "use btf__raw_data() instead")
LIBBPF_API const void *btf__get_raw_data(const struct btf *btf, __u32 *size);
LIBBPF_API const void *btf__raw_data(const struct btf *btf, __u32 *size);
LIBBPF_API const char *btf__name_by_offset(const struct btf *btf, __u32 offset);
LIBBPF_API const char *btf__str_by_offset(const struct btf *btf, __u32 offset);
LIBBPF_API int btf__get_map_kv_tids(const struct btf *btf, const char *map_name,
				    __u32 expected_key_size,
				    __u32 expected_value_size,
				    __u32 *key_type_id, __u32 *value_type_id);

LIBBPF_API struct btf_ext *btf_ext__new(const __u8 *data, __u32 size);
LIBBPF_API void btf_ext__free(struct btf_ext *btf_ext);
LIBBPF_API const void *btf_ext__get_raw_data(const struct btf_ext *btf_ext,
					     __u32 *size);
LIBBPF_API LIBBPF_DEPRECATED("btf_ext__reloc_func_info was never meant as a public API and has wrong assumptions embedded in it; it will be removed in the future libbpf versions")
int btf_ext__reloc_func_info(const struct btf *btf,
			     const struct btf_ext *btf_ext,
			     const char *sec_name, __u32 insns_cnt,
			     void **func_info, __u32 *cnt);
LIBBPF_API LIBBPF_DEPRECATED("btf_ext__reloc_line_info was never meant as a public API and has wrong assumptions embedded in it; it will be removed in the future libbpf versions")
int btf_ext__reloc_line_info(const struct btf *btf,
			     const struct btf_ext *btf_ext,
			     const char *sec_name, __u32 insns_cnt,
			     void **line_info, __u32 *cnt);
LIBBPF_API __u32 btf_ext__func_info_rec_size(const struct btf_ext *btf_ext);
LIBBPF_API __u32 btf_ext__line_info_rec_size(const struct btf_ext *btf_ext);

LIBBPF_API int btf__find_str(struct btf *btf, const char *s);
LIBBPF_API int btf__add_str(struct btf *btf, const char *s);
LIBBPF_API int btf__add_type(struct btf *btf, const struct btf *src_btf,
			     const struct btf_type *src_type);
/**
 * @brief **btf__add_btf()** appends all the BTF types from *src_btf* into *btf*
 * @param btf BTF object which all the BTF types and strings are added to
 * @param src_btf BTF object which all BTF types and referenced strings are copied from
 * @return BTF type ID of the first appended BTF type, or negative error code
 *
 * **btf__add_btf()** can be used to simply and efficiently append the entire
 * contents of one BTF object to another one. All the BTF type data is copied
 * over, all referenced type IDs are adjusted by adding a necessary ID offset.
 * Only strings referenced from BTF types are copied over and deduplicated, so
 * if there were some unused strings in *src_btf*, those won't be copied over,
 * which is consistent with the general string deduplication semantics of BTF
 * writing APIs.
 *
 * If any error is encountered during this process, the contents of *btf* is
 * left intact, which means that **btf__add_btf()** follows the transactional
 * semantics and the operation as a whole is all-or-nothing.
 *
 * *src_btf* has to be non-split BTF, as of now copying types from split BTF
 * is not supported and will result in -ENOTSUP error code returned.
 */
LIBBPF_API int btf__add_btf(struct btf *btf, const struct btf *src_btf);

LIBBPF_API int btf__add_int(struct btf *btf, const char *name, size_t byte_sz, int encoding);
LIBBPF_API int btf__add_float(struct btf *btf, const char *name, size_t byte_sz);
LIBBPF_API int btf__add_ptr(struct btf *btf, int ref_type_id);
LIBBPF_API int btf__add_array(struct btf *btf,
			      int index_type_id, int elem_type_id, __u32 nr_elems);
/* struct/union construction APIs */
LIBBPF_API int btf__add_struct(struct btf *btf, const char *name, __u32 sz);
LIBBPF_API int btf__add_union(struct btf *btf, const char *name, __u32 sz);
LIBBPF_API int btf__add_field(struct btf *btf, const char *name, int field_type_id,
			      __u32 bit_offset, __u32 bit_size);

/* enum construction APIs */
LIBBPF_API int btf__add_enum(struct btf *btf, const char *name, __u32 bytes_sz);
LIBBPF_API int btf__add_enum_value(struct btf *btf, const char *name, __s64 value);

enum btf_fwd_kind {
	BTF_FWD_STRUCT = 0,
	BTF_FWD_UNION = 1,
	BTF_FWD_ENUM = 2,
};

LIBBPF_API int btf__add_fwd(struct btf *btf, const char *name, enum btf_fwd_kind fwd_kind);
LIBBPF_API int btf__add_typedef(struct btf *btf, const char *name, int ref_type_id);
LIBBPF_API int btf__add_volatile(struct btf *btf, int ref_type_id);
LIBBPF_API int btf__add_const(struct btf *btf, int ref_type_id);
LIBBPF_API int btf__add_restrict(struct btf *btf, int ref_type_id);
LIBBPF_API int btf__add_type_tag(struct btf *btf, const char *value, int ref_type_id);

/* func and func_proto construction APIs */
LIBBPF_API int btf__add_func(struct btf *btf, const char *name,
			     enum btf_func_linkage linkage, int proto_type_id);
LIBBPF_API int btf__add_func_proto(struct btf *btf, int ret_type_id);
LIBBPF_API int btf__add_func_param(struct btf *btf, const char *name, int type_id);

/* var & datasec construction APIs */
LIBBPF_API int btf__add_var(struct btf *btf, const char *name, int linkage, int type_id);
LIBBPF_API int btf__add_datasec(struct btf *btf, const char *name, __u32 byte_sz);
LIBBPF_API int btf__add_datasec_var_info(struct btf *btf, int var_type_id,
					 __u32 offset, __u32 byte_sz);

/* tag construction API */
LIBBPF_API int btf__add_decl_tag(struct btf *btf, const char *value, int ref_type_id,
			    int component_idx);

struct btf_dedup_opts {
	size_t sz;
	/* optional .BTF.ext info to dedup along the main BTF info */
	struct btf_ext *btf_ext;
	/* force hash collisions (used for testing) */
	bool force_collisions;
	size_t :0;
};
#define btf_dedup_opts__last_field force_collisions

LIBBPF_API int btf__dedup(struct btf *btf, const struct btf_dedup_opts *opts);

LIBBPF_API int btf__dedup_v0_6_0(struct btf *btf, const struct btf_dedup_opts *opts);

LIBBPF_DEPRECATED_SINCE(0, 7, "use btf__dedup() instead")
LIBBPF_API int btf__dedup_deprecated(struct btf *btf, struct btf_ext *btf_ext, const void *opts);
#define btf__dedup(...) ___libbpf_overload(___btf_dedup, __VA_ARGS__)
#define ___btf_dedup3(btf, btf_ext, opts) btf__dedup_deprecated(btf, btf_ext, opts)
#define ___btf_dedup2(btf, opts) btf__dedup(btf, opts)

struct btf_dump;

struct btf_dump_opts {
	union {
		size_t sz;
		void *ctx; /* DEPRECATED: will be gone in v1.0 */
	};
};

typedef void (*btf_dump_printf_fn_t)(void *ctx, const char *fmt, va_list args);

LIBBPF_API struct btf_dump *btf_dump__new(const struct btf *btf,
					  btf_dump_printf_fn_t printf_fn,
					  void *ctx,
					  const struct btf_dump_opts *opts);

LIBBPF_API struct btf_dump *btf_dump__new_v0_6_0(const struct btf *btf,
						 btf_dump_printf_fn_t printf_fn,
						 void *ctx,
						 const struct btf_dump_opts *opts);

LIBBPF_API struct btf_dump *btf_dump__new_deprecated(const struct btf *btf,
						     const struct btf_ext *btf_ext,
						     const struct btf_dump_opts *opts,
						     btf_dump_printf_fn_t printf_fn);

/* Choose either btf_dump__new() or btf_dump__new_deprecated() based on the
 * type of 4th argument. If it's btf_dump's print callback, use deprecated
 * API; otherwise, choose the new btf_dump__new(). ___libbpf_override()
 * doesn't work here because both variants have 4 input arguments.
 *
 * (void *) casts are necessary to avoid compilation warnings about type
 * mismatches, because even though __builtin_choose_expr() only ever evaluates
 * one side the other side still has to satisfy type constraints (this is
 * compiler implementation limitation which might be lifted eventually,
 * according to the documentation). So passing struct btf_ext in place of
 * btf_dump_printf_fn_t would be generating compilation warning.  Casting to
 * void * avoids this issue.
 *
 * Also, two type compatibility checks for a function and function pointer are
 * required because passing function reference into btf_dump__new() as
 * btf_dump__new(..., my_callback, ...) and as btf_dump__new(...,
 * &my_callback, ...) (not explicit ampersand in the latter case) actually
 * differs as far as __builtin_types_compatible_p() is concerned. Thus two
 * checks are combined to detect callback argument.
 *
 * The rest works just like in case of ___libbpf_override() usage with symbol
 * versioning.
 *
 * C++ compilers don't support __builtin_types_compatible_p(), so at least
 * don't screw up compilation for them and let C++ users pick btf_dump__new
 * vs btf_dump__new_deprecated explicitly.
 */
#ifndef __cplusplus
#define btf_dump__new(a1, a2, a3, a4) __builtin_choose_expr(				\
	__builtin_types_compatible_p(typeof(a4), btf_dump_printf_fn_t) ||		\
	__builtin_types_compatible_p(typeof(a4), void(void *, const char *, va_list)),	\
	btf_dump__new_deprecated((void *)a1, (void *)a2, (void *)a3, (void *)a4),	\
	btf_dump__new((void *)a1, (void *)a2, (void *)a3, (void *)a4))
#endif

LIBBPF_API void btf_dump__free(struct btf_dump *d);

LIBBPF_API int btf_dump__dump_type(struct btf_dump *d, __u32 id);

struct btf_dump_emit_type_decl_opts {
	/* size of this struct, for forward/backward compatiblity */
	size_t sz;
	/* optional field name for type declaration, e.g.:
	 * - struct my_struct <FNAME>
	 * - void (*<FNAME>)(int)
	 * - char (*<FNAME>)[123]
	 */
	const char *field_name;
	/* extra indentation level (in number of tabs) to emit for multi-line
	 * type declarations (e.g., anonymous struct); applies for lines
	 * starting from the second one (first line is assumed to have
	 * necessary indentation already
	 */
	int indent_level;
	/* strip all the const/volatile/restrict mods */
	bool strip_mods;
	size_t :0;
};
#define btf_dump_emit_type_decl_opts__last_field strip_mods

LIBBPF_API int
btf_dump__emit_type_decl(struct btf_dump *d, __u32 id,
			 const struct btf_dump_emit_type_decl_opts *opts);


struct btf_dump_type_data_opts {
	/* size of this struct, for forward/backward compatibility */
	size_t sz;
	const char *indent_str;
	int indent_level;
	/* below match "show" flags for bpf_show_snprintf() */
	bool compact;		/* no newlines/indentation */
	bool skip_names;	/* skip member/type names */
	bool emit_zeroes;	/* show 0-valued fields */
	size_t :0;
};
#define btf_dump_type_data_opts__last_field emit_zeroes

LIBBPF_API int
btf_dump__dump_type_data(struct btf_dump *d, __u32 id,
			 const void *data, size_t data_sz,
			 const struct btf_dump_type_data_opts *opts);

/*
 * A set of helpers for easier BTF types handling
 */
static inline __u16 btf_kind(const struct btf_type *t)
{
	return BTF_INFO_KIND(t->info);
}

static inline __u16 btf_vlen(const struct btf_type *t)
{
	return BTF_INFO_VLEN(t->info);
}

static inline bool btf_kflag(const struct btf_type *t)
{
	return BTF_INFO_KFLAG(t->info);
}

static inline bool btf_is_void(const struct btf_type *t)
{
	return btf_kind(t) == BTF_KIND_UNKN;
}

static inline bool btf_is_int(const struct btf_type *t)
{
	return btf_kind(t) == BTF_KIND_INT;
}

static inline bool btf_is_ptr(const struct btf_type *t)
{
	return btf_kind(t) == BTF_KIND_PTR;
}

static inline bool btf_is_array(const struct btf_type *t)
{
	return btf_kind(t) == BTF_KIND_ARRAY;
}

static inline bool btf_is_struct(const struct btf_type *t)
{
	return btf_kind(t) == BTF_KIND_STRUCT;
}

static inline bool btf_is_union(const struct btf_type *t)
{
	return btf_kind(t) == BTF_KIND_UNION;
}

static inline bool btf_is_composite(const struct btf_type *t)
{
	__u16 kind = btf_kind(t);

	return kind == BTF_KIND_STRUCT || kind == BTF_KIND_UNION;
}

static inline bool btf_is_enum(const struct btf_type *t)
{
	return btf_kind(t) == BTF_KIND_ENUM;
}

static inline bool btf_is_fwd(const struct btf_type *t)
{
	return btf_kind(t) == BTF_KIND_FWD;
}

static inline bool btf_is_typedef(const struct btf_type *t)
{
	return btf_kind(t) == BTF_KIND_TYPEDEF;
}

static inline bool btf_is_volatile(const struct btf_type *t)
{
	return btf_kind(t) == BTF_KIND_VOLATILE;
}

static inline bool btf_is_const(const struct btf_type *t)
{
	return btf_kind(t) == BTF_KIND_CONST;
}

static inline bool btf_is_restrict(const struct btf_type *t)
{
	return btf_kind(t) == BTF_KIND_RESTRICT;
}

static inline bool btf_is_mod(const struct btf_type *t)
{
	__u16 kind = btf_kind(t);

	return kind == BTF_KIND_VOLATILE ||
	       kind == BTF_KIND_CONST ||
	       kind == BTF_KIND_RESTRICT ||
	       kind == BTF_KIND_TYPE_TAG;
}

static inline bool btf_is_func(const struct btf_type *t)
{
	return btf_kind(t) == BTF_KIND_FUNC;
}

static inline bool btf_is_func_proto(const struct btf_type *t)
{
	return btf_kind(t) == BTF_KIND_FUNC_PROTO;
}

static inline bool btf_is_var(const struct btf_type *t)
{
	return btf_kind(t) == BTF_KIND_VAR;
}

static inline bool btf_is_datasec(const struct btf_type *t)
{
	return btf_kind(t) == BTF_KIND_DATASEC;
}

static inline bool btf_is_float(const struct btf_type *t)
{
	return btf_kind(t) == BTF_KIND_FLOAT;
}

static inline bool btf_is_decl_tag(const struct btf_type *t)
{
	return btf_kind(t) == BTF_KIND_DECL_TAG;
}

<<<<<<< HEAD
=======
static inline bool btf_is_type_tag(const struct btf_type *t)
{
	return btf_kind(t) == BTF_KIND_TYPE_TAG;
}

>>>>>>> 754e0b0e
static inline __u8 btf_int_encoding(const struct btf_type *t)
{
	return BTF_INT_ENCODING(*(__u32 *)(t + 1));
}

static inline __u8 btf_int_offset(const struct btf_type *t)
{
	return BTF_INT_OFFSET(*(__u32 *)(t + 1));
}

static inline __u8 btf_int_bits(const struct btf_type *t)
{
	return BTF_INT_BITS(*(__u32 *)(t + 1));
}

static inline struct btf_array *btf_array(const struct btf_type *t)
{
	return (struct btf_array *)(t + 1);
}

static inline struct btf_enum *btf_enum(const struct btf_type *t)
{
	return (struct btf_enum *)(t + 1);
}

static inline struct btf_member *btf_members(const struct btf_type *t)
{
	return (struct btf_member *)(t + 1);
}

/* Get bit offset of a member with specified index. */
static inline __u32 btf_member_bit_offset(const struct btf_type *t,
					  __u32 member_idx)
{
	const struct btf_member *m = btf_members(t) + member_idx;
	bool kflag = btf_kflag(t);

	return kflag ? BTF_MEMBER_BIT_OFFSET(m->offset) : m->offset;
}
/*
 * Get bitfield size of a member, assuming t is BTF_KIND_STRUCT or
 * BTF_KIND_UNION. If member is not a bitfield, zero is returned.
 */
static inline __u32 btf_member_bitfield_size(const struct btf_type *t,
					     __u32 member_idx)
{
	const struct btf_member *m = btf_members(t) + member_idx;
	bool kflag = btf_kflag(t);

	return kflag ? BTF_MEMBER_BITFIELD_SIZE(m->offset) : 0;
}

static inline struct btf_param *btf_params(const struct btf_type *t)
{
	return (struct btf_param *)(t + 1);
}

static inline struct btf_var *btf_var(const struct btf_type *t)
{
	return (struct btf_var *)(t + 1);
}

static inline struct btf_var_secinfo *
btf_var_secinfos(const struct btf_type *t)
{
	return (struct btf_var_secinfo *)(t + 1);
}

struct btf_decl_tag;
static inline struct btf_decl_tag *btf_decl_tag(const struct btf_type *t)
{
	return (struct btf_decl_tag *)(t + 1);
}

#ifdef __cplusplus
} /* extern "C" */
#endif

#endif /* __LIBBPF_BTF_H */<|MERGE_RESOLUTION|>--- conflicted
+++ resolved
@@ -499,14 +499,11 @@
 	return btf_kind(t) == BTF_KIND_DECL_TAG;
 }
 
-<<<<<<< HEAD
-=======
 static inline bool btf_is_type_tag(const struct btf_type *t)
 {
 	return btf_kind(t) == BTF_KIND_TYPE_TAG;
 }
 
->>>>>>> 754e0b0e
 static inline __u8 btf_int_encoding(const struct btf_type *t)
 {
 	return BTF_INT_ENCODING(*(__u32 *)(t + 1));
