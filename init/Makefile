# SPDX-License-Identifier: GPL-2.0
#
# Makefile for the linux kernel.
#

ccflags-y := -fno-function-sections -fno-data-sections

obj-y                          := main.o version.o mounts.o
ifneq ($(CONFIG_BLK_DEV_INITRD),y)
obj-y                          += noinitramfs.o
else
obj-$(CONFIG_BLK_DEV_INITRD)   += initramfs.o
endif
obj-$(CONFIG_GENERIC_CALIBRATE_DELAY) += calibrate.o

obj-y                          += init_task.o

mounts-y			:= do_mounts.o
mounts-$(CONFIG_BLK_DEV_RAM)	+= do_mounts_rd.o
mounts-$(CONFIG_BLK_DEV_INITRD)	+= do_mounts_initrd.o

# dependencies on generated files need to be listed explicitly
$(obj)/version.o: include/generated/compile.h

# compile.h changes depending on hostname, generation number, etc,
# so we regenerate it always.
# mkcompile_h will make sure to only update the
# actual file if its content has changed.

quiet_cmd_compile.h = CHK     $@
      cmd_compile.h = \
	$(CONFIG_SHELL) $(srctree)/scripts/mkcompile_h $@	\
	"$(UTS_MACHINE)" "$(CONFIG_SMP)" "$(CONFIG_PREEMPT_BUILD)"	\
<<<<<<< HEAD
	"$(CONFIG_PREEMPT_RT)" $(CONFIG_CC_VERSION_TEXT) "$(LD)"
=======
	"$(CONFIG_PREEMPT_RT)" "$(CONFIG_CC_VERSION_TEXT)" "$(LD)"
>>>>>>> 754e0b0e

include/generated/compile.h: FORCE
	$(call cmd,compile.h)<|MERGE_RESOLUTION|>--- conflicted
+++ resolved
@@ -31,11 +31,7 @@
       cmd_compile.h = \
 	$(CONFIG_SHELL) $(srctree)/scripts/mkcompile_h $@	\
 	"$(UTS_MACHINE)" "$(CONFIG_SMP)" "$(CONFIG_PREEMPT_BUILD)"	\
-<<<<<<< HEAD
-	"$(CONFIG_PREEMPT_RT)" $(CONFIG_CC_VERSION_TEXT) "$(LD)"
-=======
 	"$(CONFIG_PREEMPT_RT)" "$(CONFIG_CC_VERSION_TEXT)" "$(LD)"
->>>>>>> 754e0b0e
 
 include/generated/compile.h: FORCE
 	$(call cmd,compile.h)